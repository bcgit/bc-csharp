--- conflicted
+++ resolved
@@ -18,23 +18,11 @@
 			this.tee = tee;
 		}
 
-<<<<<<< HEAD
-=======
 #if PORTABLE
->>>>>>> fd8f3ea2
         protected override void Dispose(bool disposing)
         {
             if (disposing)
             {
-<<<<<<< HEAD
-                output.Dispose();
-                tee.Dispose();
-            }
-            base.Dispose(disposing);
-        }
-        
-		public override void Write(byte[] buffer, int offset, int count)
-=======
                 Platform.Dispose(output);
                 Platform.Dispose(tee);
             }
@@ -50,7 +38,6 @@
 #endif
 
         public override void Write(byte[] buffer, int offset, int count)
->>>>>>> fd8f3ea2
 		{
 			output.Write(buffer, offset, count);
 			tee.Write(buffer, offset, count);
