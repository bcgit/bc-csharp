--- conflicted
+++ resolved
@@ -114,19 +114,12 @@
         public override void WriteByte(byte b) {
         }
 
-<<<<<<< HEAD
-=======
 #if PORTABLE
->>>>>>> fd8f3ea2
         protected override void Dispose(bool disposing)
         {
             if (disposing)
             {
-<<<<<<< HEAD
-                inp.Dispose();
-=======
                 Platform.Dispose(inp);
->>>>>>> fd8f3ea2
             }
             base.Dispose(disposing);
         }
