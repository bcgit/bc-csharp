/*
Copyright (c) 2001 Lapo Luchini.

Redistribution and use in source and binary forms, with or without
modification, are permitted provided that the following conditions are met:

  1. Redistributions of source code must retain the above copyright notice,
     this list of conditions and the following disclaimer.

  2. Redistributions in binary form must reproduce the above copyright 
     notice, this list of conditions and the following disclaimer in 
     the documentation and/or other materials provided with the distribution.

  3. The names of the authors may not be used to endorse or promote products
     derived from this software without specific prior written permission.

THIS SOFTWARE IS PROVIDED ``AS IS'' AND ANY EXPRESSED OR IMPLIED WARRANTIES,
INCLUDING, BUT NOT LIMITED TO, THE IMPLIED WARRANTIES OF MERCHANTABILITY AND
FITNESS FOR A PARTICULAR PURPOSE ARE DISCLAIMED. IN NO EVENT SHALL THE AUTHORS
OR ANY CONTRIBUTORS TO THIS SOFTWARE BE LIABLE FOR ANY DIRECT, INDIRECT,
INCIDENTAL, SPECIAL, EXEMPLARY, OR CONSEQUENTIAL DAMAGES (INCLUDING, BUT NOT
LIMITED TO, PROCUREMENT OF SUBSTITUTE GOODS OR SERVICES; LOSS OF USE, DATA,
OR PROFITS; OR BUSINESS INTERRUPTION) HOWEVER CAUSED AND ON ANY THEORY OF
LIABILITY, WHETHER IN CONTRACT, STRICT LIABILITY, OR TORT (INCLUDING
NEGLIGENCE OR OTHERWISE) ARISING IN ANY WAY OUT OF THE USE OF THIS SOFTWARE,
EVEN IF ADVISED OF THE POSSIBILITY OF SUCH DAMAGE.
 */
/*
 * This program is based on zlib-1.1.3, so all credit should go authors
 * Jean-loup Gailly(jloup@gzip.org) and Mark Adler(madler@alumni.caltech.edu)
 * and contributors of zlib.
 */
/* This file is a port of jzlib v1.0.7, com.jcraft.jzlib.ZOutputStream.java
 */

using System;
using System.Diagnostics;
using System.IO;

namespace Org.BouncyCastle.Utilities.Zlib
{
	public class ZOutputStream
		: Stream
	{
		private const int BufferSize = 512;

		protected ZStream z;
		protected int flushLevel = JZlib.Z_NO_FLUSH;
		// TODO Allow custom buf
		protected byte[] buf = new byte[BufferSize];
		protected byte[] buf1 = new byte[1];
		protected bool compress;

		protected Stream output;
		protected bool closed;

        public ZOutputStream(Stream output)
			: this(output, null)
        {
        }

        public ZOutputStream(Stream output, ZStream z)
			: base()
		{
			Debug.Assert(output.CanWrite);

            if (z == null)
            {
                z = new ZStream();
                z.inflateInit();
            }

            this.output = output;
            this.z = z;
			this.compress = false;
		}

        public ZOutputStream(Stream output, int level)
			: this(output, level, false)
		{
		}

		public ZOutputStream(Stream output, int level, bool nowrap)
			: base()
		{
			Debug.Assert(output.CanWrite);

			this.output = output;
            this.z = new ZStream();
			this.z.deflateInit(level, nowrap);
			this.compress = true;
		}

		public sealed override bool CanRead { get { return false; } }
        public sealed override bool CanSeek { get { return false; } }
        public sealed override bool CanWrite { get { return !closed; } }

<<<<<<< HEAD
	    protected override void Dispose(bool disposing)
	    {
	        if (disposing)
	        {
                if (this.closed)
                    return;

                try
                {
                    try
                    {
                        Finish();
                    }
                    catch (IOException)
                    {
                        // Ignore
                    }
                }
                finally
                {
                    this.closed = true;
                    End();
                    output.Dispose();
                    output = null;
                }
	        }
	        base.Dispose(disposing);
	    }
        
		public virtual void End()
=======
#if PORTABLE
        protected override void Dispose(bool disposing)
        {
            if (disposing)
            {
			    if (closed)
				    return;

                DoClose();
            }
            base.Dispose(disposing);
        }
#else
		public override void Close()
		{
			if (closed)
				return;

            DoClose();
            base.Close();
		}
#endif

        private void DoClose()
        {
            try
            {
                try
                {
                    Finish();
                }
                catch (IOException)
                {
                    // Ignore
                }
            }
            finally
            {
                this.closed = true;
                End();
                Platform.Dispose(output);
                output = null;
            }
        }

        public virtual void End()
>>>>>>> fd8f3ea2
		{
			if (z == null)
				return;
			if (compress)
				z.deflateEnd();
			else
				z.inflateEnd();
			z.free();
			z = null;
		}

		public virtual void Finish()
		{
			do
			{
				z.next_out = buf;
				z.next_out_index = 0;
				z.avail_out = buf.Length;

				int err = compress
					?	z.deflate(JZlib.Z_FINISH)
					:	z.inflate(JZlib.Z_FINISH);

				if (err != JZlib.Z_STREAM_END && err != JZlib.Z_OK)
					// TODO
//					throw new ZStreamException((compress?"de":"in")+"flating: "+z.msg);
					throw new IOException((compress ? "de" : "in") + "flating: " + z.msg);

				int count = buf.Length - z.avail_out;
				if (count > 0)
				{
					output.Write(buf, 0, count);
				}
			}
			while (z.avail_in > 0 || z.avail_out == 0);

			Flush();
		}

		public override void Flush()
		{
			output.Flush();
		}

		public virtual int FlushMode
		{
			get { return flushLevel; }
			set { this.flushLevel = value; }
		}

        public sealed override long Length { get { throw new NotSupportedException(); } }
        public sealed override long Position
        {
            get { throw new NotSupportedException(); }
            set { throw new NotSupportedException(); }
        }
        public sealed override int Read(byte[] buffer, int offset, int count) { throw new NotSupportedException(); }
        public sealed override long Seek(long offset, SeekOrigin origin) { throw new NotSupportedException(); }
        public sealed override void SetLength(long value) { throw new NotSupportedException(); }

		public virtual long TotalIn
		{
			get { return z.total_in; }
		}

		public virtual long TotalOut
		{
			get { return z.total_out; }
		}

		public override void Write(byte[] b, int off, int len)
		{
			if (len == 0)
				return;

			z.next_in = b;
			z.next_in_index = off;
			z.avail_in = len;

			do
			{
				z.next_out = buf;
				z.next_out_index = 0;
				z.avail_out = buf.Length;

				int err = compress
					?	z.deflate(flushLevel)
					:	z.inflate(flushLevel);

				if (err != JZlib.Z_OK)
					// TODO
//					throw new ZStreamException((compress ? "de" : "in") + "flating: " + z.msg);
					throw new IOException((compress ? "de" : "in") + "flating: " + z.msg);

				output.Write(buf, 0, buf.Length - z.avail_out);
			}
			while (z.avail_in > 0 || z.avail_out == 0);
		}

		public override void WriteByte(byte b)
		{
			buf1[0] = b;
			Write(buf1, 0, 1);
		}
	}
}<|MERGE_RESOLUTION|>--- conflicted
+++ resolved
@@ -95,38 +95,6 @@
         public sealed override bool CanSeek { get { return false; } }
         public sealed override bool CanWrite { get { return !closed; } }
 
-<<<<<<< HEAD
-	    protected override void Dispose(bool disposing)
-	    {
-	        if (disposing)
-	        {
-                if (this.closed)
-                    return;
-
-                try
-                {
-                    try
-                    {
-                        Finish();
-                    }
-                    catch (IOException)
-                    {
-                        // Ignore
-                    }
-                }
-                finally
-                {
-                    this.closed = true;
-                    End();
-                    output.Dispose();
-                    output = null;
-                }
-	        }
-	        base.Dispose(disposing);
-	    }
-        
-		public virtual void End()
-=======
 #if PORTABLE
         protected override void Dispose(bool disposing)
         {
@@ -173,7 +141,6 @@
         }
 
         public virtual void End()
->>>>>>> fd8f3ea2
 		{
 			if (z == null)
 				return;
