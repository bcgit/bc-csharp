--- conflicted
+++ resolved
@@ -86,15 +86,11 @@
         public DerUtcTime(
             DateTime time)
         {
-<<<<<<< HEAD
-            this.time = time.ToUniversalTime().ToString("yyMMddHHmmss", CultureInfo.InvariantCulture) + "Z";
-=======
 #if PORTABLE
             this.time = time.ToUniversalTime().ToString("yyMMddHHmmss", CultureInfo.InvariantCulture) + "Z";
 #else
             this.time = time.ToString("yyMMddHHmmss", CultureInfo.InvariantCulture) + "Z";
 #endif
->>>>>>> eafa3ffb
         }
 
 		internal DerUtcTime(
