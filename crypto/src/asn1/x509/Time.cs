--- conflicted
+++ resolved
@@ -34,11 +34,7 @@
         public Time(
             DateTime date)
         {
-<<<<<<< HEAD
-            string d = date.ToUniversalTime().ToString("yyyyMMddHHmmss") + "Z";
-=======
-            string d = date.ToString("yyyyMMddHHmmss", CultureInfo.InvariantCulture) + "Z";
->>>>>>> 053c2c57
+            string d = date.ToUniversalTime().ToString("yyyyMMddHHmmss", CultureInfo.InvariantCulture) + "Z";
 
             int year = int.Parse(d.Substring(0, 4));
 
