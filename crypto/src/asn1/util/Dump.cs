<<<<<<< HEAD
#if !PCL
using Org.BouncyCastle.Asn1;

=======
#if !PORTABLE
>>>>>>> 053c2c57
using System;
using System.IO;

namespace Org.BouncyCastle.Asn1.Utilities
{
    public sealed class Dump
    {
        private Dump()
        {
        }

        public static void Main(string[] args)
        {
            FileStream fIn = File.OpenRead(args[0]);
            Asn1InputStream bIn = new Asn1InputStream(fIn);

			Asn1Object obj;
			while ((obj = bIn.ReadObject()) != null)
            {
                Console.WriteLine(Asn1Dump.DumpAsString(obj));
            }

			bIn.Close();
        }
    }
}
#endif<|MERGE_RESOLUTION|>--- conflicted
+++ resolved
@@ -1,10 +1,4 @@
-<<<<<<< HEAD
-#if !PCL
-using Org.BouncyCastle.Asn1;
-
-=======
 #if !PORTABLE
->>>>>>> 053c2c57
 using System;
 using System.IO;
 
