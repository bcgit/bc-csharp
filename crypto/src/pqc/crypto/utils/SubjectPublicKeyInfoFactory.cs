using System;

using Org.BouncyCastle.Asn1;
using Org.BouncyCastle.Asn1.Pkcs;
using Org.BouncyCastle.Asn1.X509;
using Org.BouncyCastle.Crypto;
using Org.BouncyCastle.Pqc.Asn1;
using Org.BouncyCastle.Pqc.Crypto.Bike;
using Org.BouncyCastle.Pqc.Crypto.Cmce;
using Org.BouncyCastle.Pqc.Crypto.Crystals.Dilithium;
using Org.BouncyCastle.Pqc.Crypto.Crystals.Kyber;
using Org.BouncyCastle.Pqc.Crypto.Falcon;
using Org.BouncyCastle.Pqc.Crypto.Hqc;
<<<<<<< HEAD
=======
using Org.BouncyCastle.Pqc.Crypto.Lms;
>>>>>>> 7c718c39
using Org.BouncyCastle.Pqc.Crypto.Picnic;
using Org.BouncyCastle.Pqc.Crypto.Saber;
using Org.BouncyCastle.Pqc.Crypto.Sike;
using Org.BouncyCastle.Pqc.Crypto.SphincsPlus;
using Org.BouncyCastle.Utilities;

namespace Org.BouncyCastle.Pqc.Crypto.Utilities
{
    /// <summary>
    /// A factory to produce Public Key Info Objects.
    /// </summary>
    public static class SubjectPublicKeyInfoFactory
    {
        /// <summary>
        /// Create a Subject Public Key Info object for a given public key.
        /// </summary>
        /// <param name="publicKey">One of ElGammalPublicKeyParameters, DSAPublicKeyParameter, DHPublicKeyParameters, RsaKeyParameters or ECPublicKeyParameters</param>
        /// <returns>A subject public key info object.</returns>
        /// <exception cref="Exception">Throw exception if object provided is not one of the above.</exception>
        public static SubjectPublicKeyInfo CreateSubjectPublicKeyInfo(AsymmetricKeyParameter publicKey)
        {
            if (publicKey == null)
                throw new ArgumentNullException("publicKey");
            if (publicKey.IsPrivate)
                throw new ArgumentException("Private key passed - public key expected.", "publicKey");

            if (publicKey is LmsPublicKeyParameters lmsPublicKeyParameters)
            {
                byte[] encoding = Composer.Compose().U32Str(1).Bytes(lmsPublicKeyParameters).Build();

                AlgorithmIdentifier algorithmIdentifier = new AlgorithmIdentifier(PkcsObjectIdentifiers.IdAlgHssLmsHashsig);
                return new SubjectPublicKeyInfo(algorithmIdentifier, new DerOctetString(encoding));
            }
            if (publicKey is HssPublicKeyParameters hssPublicKeyParameters)
            {
                int L = hssPublicKeyParameters.L;
                byte[] encoding = Composer.Compose().U32Str(L).Bytes(hssPublicKeyParameters.LmsPublicKey).Build();

                AlgorithmIdentifier algorithmIdentifier = new AlgorithmIdentifier(PkcsObjectIdentifiers.IdAlgHssLmsHashsig);
                return new SubjectPublicKeyInfo(algorithmIdentifier, new DerOctetString(encoding));
            }
            if (publicKey is SphincsPlusPublicKeyParameters sphincsPlusPublicKeyParameters)
            {
                byte[] encoding = sphincsPlusPublicKeyParameters.GetEncoded();

                AlgorithmIdentifier algorithmIdentifier = new AlgorithmIdentifier(
                    PqcUtilities.SphincsPlusOidLookup(sphincsPlusPublicKeyParameters.Parameters));
                return new SubjectPublicKeyInfo(algorithmIdentifier, new DerOctetString(encoding));
            }
            if (publicKey is CmcePublicKeyParameters cmcePublicKeyParameters)
            {
                byte[] encoding = cmcePublicKeyParameters.GetEncoded();

                AlgorithmIdentifier algorithmIdentifier = new AlgorithmIdentifier(
                    PqcUtilities.McElieceOidLookup(cmcePublicKeyParameters.Parameters));

                // https://datatracker.ietf.org/doc/draft-uni-qsckeys/
                return new SubjectPublicKeyInfo(algorithmIdentifier, new CmcePublicKey(encoding));
            }
            if (publicKey is SaberPublicKeyParameters saberPublicKeyParameters)
            {
                byte[] encoding = saberPublicKeyParameters.GetEncoded();

                AlgorithmIdentifier algorithmIdentifier = new AlgorithmIdentifier(
                    PqcUtilities.SaberOidLookup(saberPublicKeyParameters.Parameters));

                // https://datatracker.ietf.org/doc/draft-uni-qsckeys/
                return new SubjectPublicKeyInfo(algorithmIdentifier, new DerSequence(new DerOctetString(encoding)));
            }
            if (publicKey is PicnicPublicKeyParameters picnicPublicKeyParameters)
            {
                byte[] encoding = picnicPublicKeyParameters.GetEncoded();

                AlgorithmIdentifier algorithmIdentifier = new AlgorithmIdentifier(
                    PqcUtilities.PicnicOidLookup(picnicPublicKeyParameters.Parameters));
                return new SubjectPublicKeyInfo(algorithmIdentifier, new DerOctetString(encoding));
            }
            if (publicKey is SikePublicKeyParameters sikePublicKeyParameters)
            {
                byte[] encoding = sikePublicKeyParameters.GetEncoded();

                AlgorithmIdentifier algorithmIdentifier = new AlgorithmIdentifier(
                    PqcUtilities.SikeOidLookup(sikePublicKeyParameters.Parameters));
                return new SubjectPublicKeyInfo(algorithmIdentifier, new DerOctetString(encoding));
            }
            if (publicKey is FalconPublicKeyParameters falconPublicKeyParameters)
            {
                byte[] encoding = falconPublicKeyParameters.GetEncoded();

                AlgorithmIdentifier algorithmIdentifier = new AlgorithmIdentifier(
                    PqcUtilities.FalconOidLookup(falconPublicKeyParameters.Parameters));
                return new SubjectPublicKeyInfo(algorithmIdentifier, new DerSequence(new DerOctetString(encoding)));
            }
            if (publicKey is KyberPublicKeyParameters kyberPublicKeyParameters)
            {
                AlgorithmIdentifier algorithmIdentifier = new AlgorithmIdentifier(
                    PqcUtilities.KyberOidLookup(kyberPublicKeyParameters.Parameters));
                Asn1EncodableVector v = new Asn1EncodableVector();
                v.Add(new DerOctetString(kyberPublicKeyParameters.T));
                v.Add(new DerOctetString(kyberPublicKeyParameters.Rho));
                return new SubjectPublicKeyInfo(algorithmIdentifier, new DerSequence(v));
            }
            if (publicKey is DilithiumPublicKeyParameters dilithiumPublicKeyParameters)
            {
                AlgorithmIdentifier algorithmIdentifier = new AlgorithmIdentifier(
                    PqcUtilities.DilithiumOidLookup(dilithiumPublicKeyParameters.Parameters));
            
                return new SubjectPublicKeyInfo(algorithmIdentifier,
                    new DerOctetString(Arrays.Concatenate(dilithiumPublicKeyParameters.Rho, dilithiumPublicKeyParameters.T1)));
            }
            if (publicKey is BikePublicKeyParameters bikePublicKeyParameters)
            { 
                byte[] encoding = bikePublicKeyParameters.GetEncoded();
                AlgorithmIdentifier algorithmIdentifier = new AlgorithmIdentifier(
                    PqcUtilities.BikeOidLookup(bikePublicKeyParameters.Parameters));

                return new SubjectPublicKeyInfo(algorithmIdentifier, new DerOctetString(encoding));
            }
<<<<<<< HEAD
            if (publicKey is HqcPublicKeyParameters)
            {
                HqcPublicKeyParameters parameters = (HqcPublicKeyParameters)publicKey;


                byte[] encoding = parameters.GetEncoded();
                AlgorithmIdentifier algorithmIdentifier = new AlgorithmIdentifier(PqcUtilities.HqcOidLookup(parameters.Parameters));

                return new SubjectPublicKeyInfo(algorithmIdentifier, new DerOctetString(encoding));
            }

            throw new ArgumentException("Class provided no convertible: " + Platform.GetTypeName(publicKey));
        }
        
        private static void ExtractBytes(
            byte[]		encKey,
            int			offset,
            BigInteger	bI)
        {
            byte[] val = bI.ToByteArray();
            int n = (bI.BitLength + 7) / 8;

            for (int i = 0; i < n; ++i)
=======
            if (publicKey is HqcPublicKeyParameters hqcPublicKeyParameters)
>>>>>>> 7c718c39
            {
                byte[] encoding = hqcPublicKeyParameters.GetEncoded();

                AlgorithmIdentifier algorithmIdentifier = new AlgorithmIdentifier(
                    PqcUtilities.HqcOidLookup(hqcPublicKeyParameters.Parameters));

                return new SubjectPublicKeyInfo(algorithmIdentifier, new DerOctetString(encoding));
            }

            throw new ArgumentException("Class provided no convertible: " + Platform.GetTypeName(publicKey));
        }
    }
}<|MERGE_RESOLUTION|>--- conflicted
+++ resolved
@@ -11,10 +11,7 @@
 using Org.BouncyCastle.Pqc.Crypto.Crystals.Kyber;
 using Org.BouncyCastle.Pqc.Crypto.Falcon;
 using Org.BouncyCastle.Pqc.Crypto.Hqc;
-<<<<<<< HEAD
-=======
 using Org.BouncyCastle.Pqc.Crypto.Lms;
->>>>>>> 7c718c39
 using Org.BouncyCastle.Pqc.Crypto.Picnic;
 using Org.BouncyCastle.Pqc.Crypto.Saber;
 using Org.BouncyCastle.Pqc.Crypto.Sike;
@@ -133,33 +130,7 @@
 
                 return new SubjectPublicKeyInfo(algorithmIdentifier, new DerOctetString(encoding));
             }
-<<<<<<< HEAD
-            if (publicKey is HqcPublicKeyParameters)
-            {
-                HqcPublicKeyParameters parameters = (HqcPublicKeyParameters)publicKey;
-
-
-                byte[] encoding = parameters.GetEncoded();
-                AlgorithmIdentifier algorithmIdentifier = new AlgorithmIdentifier(PqcUtilities.HqcOidLookup(parameters.Parameters));
-
-                return new SubjectPublicKeyInfo(algorithmIdentifier, new DerOctetString(encoding));
-            }
-
-            throw new ArgumentException("Class provided no convertible: " + Platform.GetTypeName(publicKey));
-        }
-        
-        private static void ExtractBytes(
-            byte[]		encKey,
-            int			offset,
-            BigInteger	bI)
-        {
-            byte[] val = bI.ToByteArray();
-            int n = (bI.BitLength + 7) / 8;
-
-            for (int i = 0; i < n; ++i)
-=======
             if (publicKey is HqcPublicKeyParameters hqcPublicKeyParameters)
->>>>>>> 7c718c39
             {
                 byte[] encoding = hqcPublicKeyParameters.GetEncoded();
 
