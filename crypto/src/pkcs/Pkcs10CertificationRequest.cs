using System;
using System.Collections;
using System.IO;

using Org.BouncyCastle.Asn1;
using Org.BouncyCastle.Asn1.CryptoPro;
using Org.BouncyCastle.Asn1.Nist;
using Org.BouncyCastle.Asn1.Oiw;
using Org.BouncyCastle.Asn1.Pkcs;
using Org.BouncyCastle.Asn1.TeleTrust;
using Org.BouncyCastle.Asn1.X509;
using Org.BouncyCastle.Asn1.X9;
using Org.BouncyCastle.Crypto;
using Org.BouncyCastle.Security;
using Org.BouncyCastle.Utilities;
using Org.BouncyCastle.Utilities.Collections;
using Org.BouncyCastle.X509;
using Org.BouncyCastle.Crypto.Operators;

namespace Org.BouncyCastle.Pkcs
{
	/// <remarks>
	/// A class for verifying and creating Pkcs10 Certification requests.
	/// </remarks>
	/// <code>
	/// CertificationRequest ::= Sequence {
	///   certificationRequestInfo  CertificationRequestInfo,
	///   signatureAlgorithm        AlgorithmIdentifier{{ SignatureAlgorithms }},
	///   signature                 BIT STRING
	/// }
	///
	/// CertificationRequestInfo ::= Sequence {
	///   version             Integer { v1(0) } (v1,...),
	///   subject             Name,
	///   subjectPKInfo   SubjectPublicKeyInfo{{ PKInfoAlgorithms }},
	///   attributes          [0] Attributes{{ CRIAttributes }}
	///  }
	///
	///  Attributes { ATTRIBUTE:IOSet } ::= Set OF Attr{{ IOSet }}
	///
	///  Attr { ATTRIBUTE:IOSet } ::= Sequence {
	///    type    ATTRIBUTE.&amp;id({IOSet}),
	///    values  Set SIZE(1..MAX) OF ATTRIBUTE.&amp;Type({IOSet}{\@type})
	///  }
	/// </code>
	/// see <a href="http://www.rsasecurity.com/rsalabs/node.asp?id=2132"/>
	public class Pkcs10CertificationRequest
		: CertificationRequest
	{
		protected static readonly IDictionary algorithms = Platform.CreateHashtable();
        protected static readonly IDictionary exParams = Platform.CreateHashtable();
        protected static readonly IDictionary keyAlgorithms = Platform.CreateHashtable();
        protected static readonly IDictionary oids = Platform.CreateHashtable();
		protected static readonly ISet noParams = new HashSet();

		static Pkcs10CertificationRequest()
		{
			algorithms.Add("MD2WITHRSAENCRYPTION", new DerObjectIdentifier("1.2.840.113549.1.1.2"));
			algorithms.Add("MD2WITHRSA", new DerObjectIdentifier("1.2.840.113549.1.1.2"));
			algorithms.Add("MD5WITHRSAENCRYPTION", new DerObjectIdentifier("1.2.840.113549.1.1.4"));
			algorithms.Add("MD5WITHRSA", new DerObjectIdentifier("1.2.840.113549.1.1.4"));
			algorithms.Add("RSAWITHMD5", new DerObjectIdentifier("1.2.840.113549.1.1.4"));
			algorithms.Add("SHA1WITHRSAENCRYPTION", new DerObjectIdentifier("1.2.840.113549.1.1.5"));
			algorithms.Add("SHA1WITHRSA", new DerObjectIdentifier("1.2.840.113549.1.1.5"));
			algorithms.Add("SHA224WITHRSAENCRYPTION", PkcsObjectIdentifiers.Sha224WithRsaEncryption);
			algorithms.Add("SHA224WITHRSA", PkcsObjectIdentifiers.Sha224WithRsaEncryption);
			algorithms.Add("SHA256WITHRSAENCRYPTION", PkcsObjectIdentifiers.Sha256WithRsaEncryption);
			algorithms.Add("SHA256WITHRSA", PkcsObjectIdentifiers.Sha256WithRsaEncryption);
			algorithms.Add("SHA384WITHRSAENCRYPTION", PkcsObjectIdentifiers.Sha384WithRsaEncryption);
			algorithms.Add("SHA384WITHRSA", PkcsObjectIdentifiers.Sha384WithRsaEncryption);
			algorithms.Add("SHA512WITHRSAENCRYPTION", PkcsObjectIdentifiers.Sha512WithRsaEncryption);
			algorithms.Add("SHA512WITHRSA", PkcsObjectIdentifiers.Sha512WithRsaEncryption);
			algorithms.Add("SHA1WITHRSAANDMGF1", PkcsObjectIdentifiers.IdRsassaPss);
			algorithms.Add("SHA224WITHRSAANDMGF1", PkcsObjectIdentifiers.IdRsassaPss);
			algorithms.Add("SHA256WITHRSAANDMGF1", PkcsObjectIdentifiers.IdRsassaPss);
			algorithms.Add("SHA384WITHRSAANDMGF1", PkcsObjectIdentifiers.IdRsassaPss);
			algorithms.Add("SHA512WITHRSAANDMGF1", PkcsObjectIdentifiers.IdRsassaPss);
			algorithms.Add("RSAWITHSHA1", new DerObjectIdentifier("1.2.840.113549.1.1.5"));
			algorithms.Add("RIPEMD128WITHRSAENCRYPTION", TeleTrusTObjectIdentifiers.RsaSignatureWithRipeMD128);
			algorithms.Add("RIPEMD128WITHRSA", TeleTrusTObjectIdentifiers.RsaSignatureWithRipeMD128);
			algorithms.Add("RIPEMD160WITHRSAENCRYPTION", TeleTrusTObjectIdentifiers.RsaSignatureWithRipeMD160);
			algorithms.Add("RIPEMD160WITHRSA", TeleTrusTObjectIdentifiers.RsaSignatureWithRipeMD160);
			algorithms.Add("RIPEMD256WITHRSAENCRYPTION", TeleTrusTObjectIdentifiers.RsaSignatureWithRipeMD256);
			algorithms.Add("RIPEMD256WITHRSA", TeleTrusTObjectIdentifiers.RsaSignatureWithRipeMD256);
			algorithms.Add("SHA1WITHDSA", new DerObjectIdentifier("1.2.840.10040.4.3"));
			algorithms.Add("DSAWITHSHA1", new DerObjectIdentifier("1.2.840.10040.4.3"));
			algorithms.Add("SHA224WITHDSA", NistObjectIdentifiers.DsaWithSha224);
			algorithms.Add("SHA256WITHDSA", NistObjectIdentifiers.DsaWithSha256);
			algorithms.Add("SHA384WITHDSA", NistObjectIdentifiers.DsaWithSha384);
			algorithms.Add("SHA512WITHDSA", NistObjectIdentifiers.DsaWithSha512);
			algorithms.Add("SHA1WITHECDSA", X9ObjectIdentifiers.ECDsaWithSha1);
			algorithms.Add("SHA224WITHECDSA", X9ObjectIdentifiers.ECDsaWithSha224);
			algorithms.Add("SHA256WITHECDSA", X9ObjectIdentifiers.ECDsaWithSha256);
			algorithms.Add("SHA384WITHECDSA", X9ObjectIdentifiers.ECDsaWithSha384);
			algorithms.Add("SHA512WITHECDSA", X9ObjectIdentifiers.ECDsaWithSha512);
			algorithms.Add("ECDSAWITHSHA1", X9ObjectIdentifiers.ECDsaWithSha1);
			algorithms.Add("GOST3411WITHGOST3410", CryptoProObjectIdentifiers.GostR3411x94WithGostR3410x94);
			algorithms.Add("GOST3410WITHGOST3411", CryptoProObjectIdentifiers.GostR3411x94WithGostR3410x94);
			algorithms.Add("GOST3411WITHECGOST3410", CryptoProObjectIdentifiers.GostR3411x94WithGostR3410x2001);
			algorithms.Add("GOST3411WITHECGOST3410-2001", CryptoProObjectIdentifiers.GostR3411x94WithGostR3410x2001);
			algorithms.Add("GOST3411WITHGOST3410-2001", CryptoProObjectIdentifiers.GostR3411x94WithGostR3410x2001);

			//
			// reverse mappings
			//
			oids.Add(new DerObjectIdentifier("1.2.840.113549.1.1.5"), "SHA1WITHRSA");
			oids.Add(PkcsObjectIdentifiers.Sha224WithRsaEncryption, "SHA224WITHRSA");
			oids.Add(PkcsObjectIdentifiers.Sha256WithRsaEncryption, "SHA256WITHRSA");
			oids.Add(PkcsObjectIdentifiers.Sha384WithRsaEncryption, "SHA384WITHRSA");
			oids.Add(PkcsObjectIdentifiers.Sha512WithRsaEncryption, "SHA512WITHRSA");
			oids.Add(CryptoProObjectIdentifiers.GostR3411x94WithGostR3410x94, "GOST3411WITHGOST3410");
			oids.Add(CryptoProObjectIdentifiers.GostR3411x94WithGostR3410x2001, "GOST3411WITHECGOST3410");

			oids.Add(new DerObjectIdentifier("1.2.840.113549.1.1.4"), "MD5WITHRSA");
			oids.Add(new DerObjectIdentifier("1.2.840.113549.1.1.2"), "MD2WITHRSA");
			oids.Add(new DerObjectIdentifier("1.2.840.10040.4.3"), "SHA1WITHDSA");
			oids.Add(X9ObjectIdentifiers.ECDsaWithSha1, "SHA1WITHECDSA");
			oids.Add(X9ObjectIdentifiers.ECDsaWithSha224, "SHA224WITHECDSA");
			oids.Add(X9ObjectIdentifiers.ECDsaWithSha256, "SHA256WITHECDSA");
			oids.Add(X9ObjectIdentifiers.ECDsaWithSha384, "SHA384WITHECDSA");
			oids.Add(X9ObjectIdentifiers.ECDsaWithSha512, "SHA512WITHECDSA");
			oids.Add(OiwObjectIdentifiers.Sha1WithRsa, "SHA1WITHRSA");
			oids.Add(OiwObjectIdentifiers.DsaWithSha1, "SHA1WITHDSA");
			oids.Add(NistObjectIdentifiers.DsaWithSha224, "SHA224WITHDSA");
			oids.Add(NistObjectIdentifiers.DsaWithSha256, "SHA256WITHDSA");

			//
			// key types
			//
			keyAlgorithms.Add(PkcsObjectIdentifiers.RsaEncryption, "RSA");
			keyAlgorithms.Add(X9ObjectIdentifiers.IdDsa, "DSA");

			//
			// According to RFC 3279, the ASN.1 encoding SHALL (id-dsa-with-sha1) or MUST (ecdsa-with-SHA*) omit the parameters field.
			// The parameters field SHALL be NULL for RSA based signature algorithms.
			//
			noParams.Add(X9ObjectIdentifiers.ECDsaWithSha1);
			noParams.Add(X9ObjectIdentifiers.ECDsaWithSha224);
			noParams.Add(X9ObjectIdentifiers.ECDsaWithSha256);
			noParams.Add(X9ObjectIdentifiers.ECDsaWithSha384);
			noParams.Add(X9ObjectIdentifiers.ECDsaWithSha512);
			noParams.Add(X9ObjectIdentifiers.IdDsaWithSha1);
			noParams.Add(NistObjectIdentifiers.DsaWithSha224);
			noParams.Add(NistObjectIdentifiers.DsaWithSha256);

			//
			// RFC 4491
			//
			noParams.Add(CryptoProObjectIdentifiers.GostR3411x94WithGostR3410x94);
			noParams.Add(CryptoProObjectIdentifiers.GostR3411x94WithGostR3410x2001);

			//
			// explicit params
			//
			AlgorithmIdentifier sha1AlgId = new AlgorithmIdentifier(OiwObjectIdentifiers.IdSha1, DerNull.Instance);
			exParams.Add("SHA1WITHRSAANDMGF1", CreatePssParams(sha1AlgId, 20));

			AlgorithmIdentifier sha224AlgId = new AlgorithmIdentifier(NistObjectIdentifiers.IdSha224, DerNull.Instance);
			exParams.Add("SHA224WITHRSAANDMGF1", CreatePssParams(sha224AlgId, 28));

			AlgorithmIdentifier sha256AlgId = new AlgorithmIdentifier(NistObjectIdentifiers.IdSha256, DerNull.Instance);
			exParams.Add("SHA256WITHRSAANDMGF1", CreatePssParams(sha256AlgId, 32));

			AlgorithmIdentifier sha384AlgId = new AlgorithmIdentifier(NistObjectIdentifiers.IdSha384, DerNull.Instance);
			exParams.Add("SHA384WITHRSAANDMGF1", CreatePssParams(sha384AlgId, 48));

			AlgorithmIdentifier sha512AlgId = new AlgorithmIdentifier(NistObjectIdentifiers.IdSha512, DerNull.Instance);
			exParams.Add("SHA512WITHRSAANDMGF1", CreatePssParams(sha512AlgId, 64));
		}

		private static RsassaPssParameters CreatePssParams(
			AlgorithmIdentifier	hashAlgId,
			int					saltSize)
		{
			return new RsassaPssParameters(
				hashAlgId,
				new AlgorithmIdentifier(PkcsObjectIdentifiers.IdMgf1, hashAlgId),
				new DerInteger(saltSize),
				new DerInteger(1));
		}

		protected Pkcs10CertificationRequest()
		{
		}

		public Pkcs10CertificationRequest(
			byte[] encoded)
			: base((Asn1Sequence) Asn1Object.FromByteArray(encoded))
		{
		}

		public Pkcs10CertificationRequest(
			Asn1Sequence seq)
			: base(seq)
		{
		}

		public Pkcs10CertificationRequest(
			Stream input)
			: base((Asn1Sequence) Asn1Object.FromStream(input))
		{
        }

        /// <summary>
        /// Instantiate a Pkcs10CertificationRequest object with the necessary credentials.
        /// </summary>
        ///<param name="signatureAlgorithm">Name of Sig Alg.</param>
        /// <param name="subject">X509Name of subject eg OU="My unit." O="My Organisatioin" C="au" </param>
        /// <param name="publicKey">Public Key to be included in cert reqest.</param>
        /// <param name="attributes">ASN1Set of Attributes.</param>
        /// <param name="signingKey">Matching Private key for nominated (above) public key to be used to sign the request.</param>
        [Obsolete("Use constructor with an ISignatureFactory")]
        public Pkcs10CertificationRequest(
			string					signatureAlgorithm,
			X509Name				subject,
			AsymmetricKeyParameter	publicKey,
			Asn1Set					attributes,
			AsymmetricKeyParameter	signingKey)
		{
			if (signatureAlgorithm == null)
				throw new ArgumentNullException("signatureAlgorithm");
			if (subject == null)
				throw new ArgumentNullException("subject");
			if (publicKey == null)
				throw new ArgumentNullException("publicKey");
			if (publicKey.IsPrivate)
				throw new ArgumentException("expected public key", "publicKey");
			if (!signingKey.IsPrivate)
				throw new ArgumentException("key for signing must be private", "signingKey");

            init(new Asn1SignatureFactory(signatureAlgorithm, signingKey), subject, publicKey, attributes, signingKey);
		}

        /// <summary>
        /// Instantiate a Pkcs10CertificationRequest object with the necessary credentials.
        /// </summary>
        ///<param name="signatureCalculatorFactory">The factory for signature calculators to sign the PKCS#10 request with.</param>
        /// <param name="subject">X509Name of subject eg OU="My unit." O="My Organisatioin" C="au" </param>
        /// <param name="publicKey">Public Key to be included in cert reqest.</param>
        /// <param name="attributes">ASN1Set of Attributes.</param>
        /// <param name="signingKey">Matching Private key for nominated (above) public key to be used to sign the request.</param>
        public Pkcs10CertificationRequest(
            ISignatureFactory signatureCalculatorFactory,
            X509Name subject,
            AsymmetricKeyParameter publicKey,
            Asn1Set attributes,
            AsymmetricKeyParameter signingKey)
        {
            if (signatureCalculatorFactory == null)
                throw new ArgumentNullException("signatureCalculator");
            if (subject == null)
                throw new ArgumentNullException("subject");
            if (publicKey == null)
                throw new ArgumentNullException("publicKey");
            if (publicKey.IsPrivate)
                throw new ArgumentException("expected public key", "publicKey");
            if (!signingKey.IsPrivate)
                throw new ArgumentException("key for signing must be private", "signingKey");

            init(signatureCalculatorFactory, subject, publicKey, attributes, signingKey);
        }

        private void init(
            ISignatureFactory signatureCalculator, 
            X509Name subject,
            AsymmetricKeyParameter publicKey,
            Asn1Set attributes,
            AsymmetricKeyParameter signingKey)
        {
            this.sigAlgId = (AlgorithmIdentifier)signatureCalculator.AlgorithmDetails;

            SubjectPublicKeyInfo pubInfo = SubjectPublicKeyInfoFactory.CreateSubjectPublicKeyInfo(publicKey);

            this.reqInfo = new CertificationRequestInfo(subject, pubInfo, attributes);

            IStreamCalculator streamCalculator = signatureCalculator.CreateCalculator();

            byte[] reqInfoData = reqInfo.GetDerEncoded();

            streamCalculator.Stream.Write(reqInfoData, 0, reqInfoData.Length);

<<<<<<< HEAD
            streamCalculator.Stream.Dispose();
=======
            Platform.Dispose(streamCalculator.Stream);
>>>>>>> fd8f3ea2

            // Generate Signature.
            sigBits = new DerBitString(((IBlockResult)streamCalculator.GetResult()).Collect());
        }

        //        internal Pkcs10CertificationRequest(
        //        	Asn1InputStream seqStream)
        //        {
        //			Asn1Sequence seq = (Asn1Sequence) seqStream.ReadObject();
        //            try
        //            {
        //                this.reqInfo = CertificationRequestInfo.GetInstance(seq[0]);
        //                this.sigAlgId = AlgorithmIdentifier.GetInstance(seq[1]);
        //                this.sigBits = (DerBitString) seq[2];
        //            }
        //            catch (Exception ex)
        //            {
        //                throw new ArgumentException("Create From Asn1Sequence: " + ex.Message);
        //            }
        //        }

        /// <summary>
        /// Get the public key.
        /// </summary>
        /// <returns>The public key.</returns>
        public AsymmetricKeyParameter GetPublicKey()
		{
			return PublicKeyFactory.CreateKey(reqInfo.SubjectPublicKeyInfo);
		}

		/// <summary>
		/// Verify Pkcs10 Cert Request is valid.
		/// </summary>
		/// <returns>true = valid.</returns>
		public bool Verify()
		{
			return Verify(this.GetPublicKey());
		}

		public bool Verify(
			AsymmetricKeyParameter publicKey)
		{
            return Verify(new Asn1VerifierFactoryProvider(publicKey));
		}

        public bool Verify(
            IVerifierFactoryProvider verifierProvider)
        {
            return Verify(verifierProvider.CreateVerifierFactory(sigAlgId));
        }

        public bool Verify(
            IVerifierFactory verifier)
        {
            try
            {
                byte[] b = reqInfo.GetDerEncoded();

                IStreamCalculator streamCalculator = verifier.CreateCalculator();

                streamCalculator.Stream.Write(b, 0, b.Length);

<<<<<<< HEAD
                streamCalculator.Stream.Dispose();
=======
                Platform.Dispose(streamCalculator.Stream);
>>>>>>> fd8f3ea2

                return ((IVerifier)streamCalculator.GetResult()).IsVerified(sigBits.GetBytes());
            }
            catch (Exception e)
            {
                throw new SignatureException("exception encoding TBS cert request", e);
            }
        }

        //        /// <summary>
        //        /// Get the Der Encoded Pkcs10 Certification Request.
        //        /// </summary>
        //        /// <returns>A byte array.</returns>
        //        public byte[] GetEncoded()
        //        {
        //        	return new CertificationRequest(reqInfo, sigAlgId, sigBits).GetDerEncoded();
        //        }

        // TODO Figure out how to set parameters on an ISigner
        private void SetSignatureParameters(
			ISigner			signature,
			Asn1Encodable	asn1Params)
		{
			if (asn1Params != null && !(asn1Params is Asn1Null))
			{
//				AlgorithmParameters sigParams = AlgorithmParameters.GetInstance(signature.getAlgorithm());
//
//				try
//				{
//					sigParams.init(asn1Params.ToAsn1Object().GetDerEncoded());
//				}
//				catch (IOException e)
//				{
//					throw new SignatureException("IOException decoding parameters: " + e.Message);
//				}

				if (signature.AlgorithmName.EndsWith("MGF1"))
				{
					throw Platform.CreateNotImplementedException("signature algorithm with MGF1");

//					try
//					{
//						signature.setParameter(sigParams.getParameterSpec(PSSParameterSpec.class));
//					}
//					catch (GeneralSecurityException e)
//					{
//						throw new SignatureException("Exception extracting parameters: " + e.getMessage());
//					}
				}
			}
		}

		internal static string GetSignatureName(
			AlgorithmIdentifier sigAlgId)
		{
			Asn1Encodable asn1Params = sigAlgId.Parameters;

			if (asn1Params != null && !(asn1Params is Asn1Null))
			{
				if (sigAlgId.ObjectID.Equals(PkcsObjectIdentifiers.IdRsassaPss))
				{
					RsassaPssParameters rsaParams = RsassaPssParameters.GetInstance(asn1Params);
					return GetDigestAlgName(rsaParams.HashAlgorithm.ObjectID) + "withRSAandMGF1";
				}
			}

			return sigAlgId.ObjectID.Id;
		}

		private static string GetDigestAlgName(
			DerObjectIdentifier digestAlgOID)
		{
			if (PkcsObjectIdentifiers.MD5.Equals(digestAlgOID))
			{
				return "MD5";
			}
			else if (OiwObjectIdentifiers.IdSha1.Equals(digestAlgOID))
			{
				return "SHA1";
			}
			else if (NistObjectIdentifiers.IdSha224.Equals(digestAlgOID))
			{
				return "SHA224";
			}
			else if (NistObjectIdentifiers.IdSha256.Equals(digestAlgOID))
			{
				return "SHA256";
			}
			else if (NistObjectIdentifiers.IdSha384.Equals(digestAlgOID))
			{
				return "SHA384";
			}
			else if (NistObjectIdentifiers.IdSha512.Equals(digestAlgOID))
			{
				return "SHA512";
			}
			else if (TeleTrusTObjectIdentifiers.RipeMD128.Equals(digestAlgOID))
			{
				return "RIPEMD128";
			}
			else if (TeleTrusTObjectIdentifiers.RipeMD160.Equals(digestAlgOID))
			{
				return "RIPEMD160";
			}
			else if (TeleTrusTObjectIdentifiers.RipeMD256.Equals(digestAlgOID))
			{
				return "RIPEMD256";
			}
			else if (CryptoProObjectIdentifiers.GostR3411.Equals(digestAlgOID))
			{
				return "GOST3411";
			}
			else
			{
				return digestAlgOID.Id;
			}
		}
	}
}<|MERGE_RESOLUTION|>--- conflicted
+++ resolved
@@ -279,11 +279,7 @@
 
             streamCalculator.Stream.Write(reqInfoData, 0, reqInfoData.Length);
 
-<<<<<<< HEAD
-            streamCalculator.Stream.Dispose();
-=======
             Platform.Dispose(streamCalculator.Stream);
->>>>>>> fd8f3ea2
 
             // Generate Signature.
             sigBits = new DerBitString(((IBlockResult)streamCalculator.GetResult()).Collect());
@@ -346,11 +342,7 @@
 
                 streamCalculator.Stream.Write(b, 0, b.Length);
 
-<<<<<<< HEAD
-                streamCalculator.Stream.Dispose();
-=======
                 Platform.Dispose(streamCalculator.Stream);
->>>>>>> fd8f3ea2
 
                 return ((IVerifier)streamCalculator.GetResult()).IsVerified(sigBits.GetBytes());
             }
