--- conflicted
+++ resolved
@@ -142,11 +142,7 @@
 		}
 
 #if !PORTABLE || DOTNET
-<<<<<<< HEAD
-		/// <summary>
-=======
         /// <summary>
->>>>>>> 36057f66
 		/// <p>
 		/// Open a literal data packet for the passed in <c>FileInfo</c> object, returning
 		/// an output stream for saving the file contents.
