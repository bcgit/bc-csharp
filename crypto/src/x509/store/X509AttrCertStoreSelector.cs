using System;
using System.Collections.Generic;

using Org.BouncyCastle.Asn1;
using Org.BouncyCastle.Asn1.X509;
using Org.BouncyCastle.Math;
using Org.BouncyCastle.Utilities.Collections;
using Org.BouncyCastle.X509.Extension;

namespace Org.BouncyCastle.X509.Store
{
	/**
	* This class is an <code>Selector</code> like implementation to select
	* attribute certificates from a given set of criteria.
	*
	* @see org.bouncycastle.x509.X509AttributeCertificate
	* @see org.bouncycastle.x509.X509Store
	*/
	public class X509AttrCertStoreSelector
		: ISelector<X509V2AttributeCertificate>
	{
		// TODO: name constraints???

		private X509V2AttributeCertificate attributeCert;
		private DateTime? attributeCertificateValid;
		private AttributeCertificateHolder holder;
		private AttributeCertificateIssuer issuer;
		private BigInteger serialNumber;
		private ISet<GeneralName> targetNames = new HashSet<GeneralName>();
		private ISet<GeneralName> targetGroups = new HashSet<GeneralName>();

		public X509AttrCertStoreSelector()
		{
		}

		private X509AttrCertStoreSelector(
			X509AttrCertStoreSelector o)
		{
			this.attributeCert = o.attributeCert;
			this.attributeCertificateValid = o.attributeCertificateValid;
			this.holder = o.holder;
			this.issuer = o.issuer;
			this.serialNumber = o.serialNumber;
			this.targetGroups = new HashSet<GeneralName>(o.targetGroups);
			this.targetNames = new HashSet<GeneralName>(o.targetNames);
		}

		/// <summary>
		/// Decides if the given attribute certificate should be selected.
		/// </summary>
		/// <param name="attrCert">The attribute certificate to be checked.</param>
		/// <returns><code>true</code> if the object matches this selector.</returns>
		public bool Match(X509V2AttributeCertificate attrCert)
		{
			if (attrCert == null)
				return false;

			if (this.attributeCert != null && !this.attributeCert.Equals(attrCert))
				return false;

			if (serialNumber != null && !attrCert.SerialNumber.Equals(serialNumber))
				return false;

			if (holder != null && !attrCert.Holder.Equals(holder))
				return false;

			if (issuer != null && !attrCert.Issuer.Equals(issuer))
				return false;

			if (attributeCertificateValid != null && !attrCert.IsValid(attributeCertificateValid.Value))
				return false;

			if (targetNames.Count > 0 || targetGroups.Count > 0)
			{
				Asn1OctetString targetInfoExt = attrCert.GetExtensionValue(X509Extensions.TargetInformation);

				if (targetInfoExt != null)
				{
					TargetInformation targetinfo;
					try
					{
						targetinfo = TargetInformation.GetInstance(
							X509ExtensionUtilities.FromExtensionValue(targetInfoExt));
					}
					catch (Exception)
					{
						return false;
					}

					Targets[] targetss = targetinfo.GetTargetsObjects();

					if (targetNames.Count > 0)
					{
						bool found = false;

						for (int i = 0; i < targetss.Length && !found; i++)
						{
							Target[] targets = targetss[i].GetTargets();

							for (int j = 0; j < targets.Length; j++)
							{
								GeneralName targetName = targets[j].TargetName;

								if (targetName != null && targetNames.Contains(targetName))
								{
									found = true;
									break;
								}
							}
						}

						if (!found)
							return false;
					}

					if (targetGroups.Count > 0)
					{
						bool found = false;

						for (int i = 0; i < targetss.Length && !found; i++)
						{
							Target[] targets = targetss[i].GetTargets();

							for (int j = 0; j < targets.Length; j++)
							{
								GeneralName targetGroup = targets[j].TargetGroup;

								if (targetGroup != null && targetGroups.Contains(targetGroup))
								{
									found = true;
									break;
								}
							}
						}

						if (!found)
							return false;
					}
				}
			}

			return true;
		}

		public object Clone()
		{
			return new X509AttrCertStoreSelector(this);
		}

		/// <summary>The attribute certificate which must be matched.</summary>
		/// <remarks>If <c>null</c> is given, any will do.</remarks>
		public X509V2AttributeCertificate AttributeCert
		{
			get { return attributeCert; }
			set { this.attributeCert = value; }
		}

		/// <summary>The criteria for validity</summary>
		/// <remarks>If <c>null</c> is given any will do.</remarks>
		public DateTime? AttributeCertificateValid
		{
			get { return attributeCertificateValid; }
			set { this.attributeCertificateValid = value; }
		}

		/// <summary>The holder.</summary>
		/// <remarks>If <c>null</c> is given any will do.</remarks>
		public AttributeCertificateHolder Holder
		{
			get { return holder; }
			set { this.holder = value; }
		}

		/// <summary>The issuer.</summary>
		/// <remarks>If <c>null</c> is given any will do.</remarks>
		public AttributeCertificateIssuer Issuer
		{
			get { return issuer; }
			set { this.issuer = value; }
		}

		/// <summary>The serial number.</summary>
		/// <remarks>If <c>null</c> is given any will do.</remarks>
		public BigInteger SerialNumber
		{
			get { return serialNumber; }
			set { this.serialNumber = value; }
		}

		/**
		* Adds a target name criterion for the attribute certificate to the target
		* information extension criteria. The <code>X509AttributeCertificate</code>
		* must contain at least one of the specified target names.
		* <p>
		* Each attribute certificate may contain a target information extension
		* limiting the servers where this attribute certificate can be used. If
		* this extension is not present, the attribute certificate is not targeted
		* and may be accepted by any server.
		* </p>
		*
		* @param name The name as a GeneralName (not <code>null</code>)
		*/
		public void AddTargetName(GeneralName name)
		{
			targetNames.Add(name);
		}

		/**
		* Adds a target name criterion for the attribute certificate to the target
		* information extension criteria. The <code>X509AttributeCertificate</code>
		* must contain at least one of the specified target names.
		* <p>
		* Each attribute certificate may contain a target information extension
		* limiting the servers where this attribute certificate can be used. If
		* this extension is not present, the attribute certificate is not targeted
		* and may be accepted by any server.
		* </p>
		*
		* @param name a byte array containing the name in ASN.1 DER encoded form of a GeneralName
		* @throws IOException if a parsing error occurs.
		*/
		public void AddTargetName(byte[] name)
		{
			AddTargetName(GeneralName.GetInstance(Asn1Object.FromByteArray(name)));
		}

		/**
		* Adds a collection with target names criteria. If <code>null</code> is
		* given any will do.
		* <p>
		* The collection consists of either GeneralName objects or byte[] arrays representing
		* DER encoded GeneralName structures.
		* </p>
		* 
		* @param names A collection of target names.
		* @throws IOException if a parsing error occurs.
		* @see #AddTargetName(byte[])
		* @see #AddTargetName(GeneralName)
		*/
		public void SetTargetNames(IEnumerable<object> names)
		{
			targetNames = ExtractGeneralNames(names);
		}

		/**
		* Gets the target names. The collection consists of <code>List</code>s
		* made up of an <code>Integer</code> in the first entry and a DER encoded
		* byte array or a <code>String</code> in the second entry.
		* <p>The returned collection is immutable.</p>
		* 
		* @return The collection of target names
		* @see #setTargetNames(Collection)
		*/
		public IEnumerable<GeneralName> GetTargetNames()
		{
			return CollectionUtilities.Proxy(targetNames);
		}

		/**
		* Adds a target group criterion for the attribute certificate to the target
		* information extension criteria. The <code>X509AttributeCertificate</code>
		* must contain at least one of the specified target groups.
		* <p>
		* Each attribute certificate may contain a target information extension
		* limiting the servers where this attribute certificate can be used. If
		* this extension is not present, the attribute certificate is not targeted
		* and may be accepted by any server.
		* </p>
		*
		* @param group The group as GeneralName form (not <code>null</code>)
		*/
		public void AddTargetGroup(GeneralName group)
		{
			targetGroups.Add(group);
		}

		/**
		* Adds a target group criterion for the attribute certificate to the target
		* information extension criteria. The <code>X509AttributeCertificate</code>
		* must contain at least one of the specified target groups.
		* <p>
		* Each attribute certificate may contain a target information extension
		* limiting the servers where this attribute certificate can be used. If
		* this extension is not present, the attribute certificate is not targeted
		* and may be accepted by any server.
		* </p>
		*
		* @param name a byte array containing the group in ASN.1 DER encoded form of a GeneralName
		* @throws IOException if a parsing error occurs.
		*/
		public void AddTargetGroup(byte[] name)
		{
			AddTargetGroup(GeneralName.GetInstance(Asn1Object.FromByteArray(name)));
		}

		/**
		* Adds a collection with target groups criteria. If <code>null</code> is
		* given any will do.
		* <p>
		* The collection consists of <code>GeneralName</code> objects or <code>byte[]</code>
		* representing DER encoded GeneralNames.
		* </p>
		*
		* @param names A collection of target groups.
		* @throws IOException if a parsing error occurs.
		* @see #AddTargetGroup(byte[])
		* @see #AddTargetGroup(GeneralName)
		*/
		public void SetTargetGroups(IEnumerable<object> names)
		{
			targetGroups = ExtractGeneralNames(names);
		}

		/**
		* Gets the target groups. The collection consists of <code>List</code>s
		* made up of an <code>Integer</code> in the first entry and a DER encoded
		* byte array or a <code>String</code> in the second entry.
		* <p>The returned collection is immutable.</p>
		*
		* @return The collection of target groups.
		* @see #setTargetGroups(Collection)
		*/
		public IEnumerable<GeneralName> GetTargetGroups()
		{
			return CollectionUtilities.Proxy(targetGroups);
		}

		private ISet<GeneralName> ExtractGeneralNames(IEnumerable<object> names)
		{
			var result = new HashSet<GeneralName>();

			if (names != null)
			{
				foreach (object o in names)
				{
<<<<<<< HEAD
					if (o is GeneralName)
					{
						result.Add(o);
					}
					else if (o is ArraySegment<byte>)
					{
						result.Add(GeneralName.GetInstance(Asn1Object.FromByteArray((ArraySegment<byte>) o)));
					}
					else
					{
						result.Add(GeneralName.GetInstance(Asn1Object.FromByteArray((byte[]) o)));
					}
=======
                    result.Add(GeneralName.GetInstance(o));
>>>>>>> db8fc394
				}
			}

			return result;
		}
	}
}<|MERGE_RESOLUTION|>--- conflicted
+++ resolved
@@ -333,22 +333,7 @@
 			{
 				foreach (object o in names)
 				{
-<<<<<<< HEAD
-					if (o is GeneralName)
-					{
-						result.Add(o);
-					}
-					else if (o is ArraySegment<byte>)
-					{
-						result.Add(GeneralName.GetInstance(Asn1Object.FromByteArray((ArraySegment<byte>) o)));
-					}
-					else
-					{
-						result.Add(GeneralName.GetInstance(Asn1Object.FromByteArray((byte[]) o)));
-					}
-=======
                     result.Add(GeneralName.GetInstance(o));
->>>>>>> db8fc394
 				}
 			}
 
