--- conflicted
+++ resolved
@@ -172,11 +172,7 @@
 
             streamCalculator.Stream.Write(encoded, 0, encoded.Length);
 
-<<<<<<< HEAD
-            streamCalculator.Stream.Dispose();
-=======
             Platform.Dispose(streamCalculator.Stream);
->>>>>>> fd8f3ea2
 
             Asn1EncodableVector v = new Asn1EncodableVector();
 
