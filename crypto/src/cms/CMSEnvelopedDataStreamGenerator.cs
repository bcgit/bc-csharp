using System;
using System.Collections;
using System.IO;

using Org.BouncyCastle.Asn1;
using Org.BouncyCastle.Asn1.Cms;
using Org.BouncyCastle.Asn1.Nist;
using Org.BouncyCastle.Asn1.X509;
using Org.BouncyCastle.Crypto;
using Org.BouncyCastle.Crypto.Engines;
using Org.BouncyCastle.Crypto.Generators;
using Org.BouncyCastle.Crypto.IO;
using Org.BouncyCastle.Crypto.Parameters;
using Org.BouncyCastle.Security;
using Org.BouncyCastle.Security.Certificates;
using Org.BouncyCastle.Utilities;
using Org.BouncyCastle.Utilities.IO;
using Org.BouncyCastle.X509;

namespace Org.BouncyCastle.Cms
{
	/**
	* General class for generating a CMS enveloped-data message stream.
	* <p>
	* A simple example of usage.
	* <pre>
	*      CmsEnvelopedDataStreamGenerator edGen = new CmsEnvelopedDataStreamGenerator();
	*
	*      edGen.AddKeyTransRecipient(cert);
	*
	*      MemoryStream  bOut = new MemoryStream();
	*
	*      Stream out = edGen.Open(
	*                              bOut, CMSEnvelopedDataGenerator.AES128_CBC);*
	*      out.Write(data);
	*
	*      out.Close();
	* </pre>
	* </p>
	*/
	public class CmsEnvelopedDataStreamGenerator
		: CmsEnvelopedGenerator
	{
		private object	_originatorInfo = null;
		private object	_unprotectedAttributes = null;
		private int		_bufferSize;
		private bool	_berEncodeRecipientSet;

		public CmsEnvelopedDataStreamGenerator()
		{
		}

		/// <summary>Constructor allowing specific source of randomness</summary>
		/// <param name="rand">Instance of <c>SecureRandom</c> to use.</param>
		public CmsEnvelopedDataStreamGenerator(
			SecureRandom rand)
			: base(rand)
		{
		}

		/// <summary>Set the underlying string size for encapsulated data.</summary>
		/// <param name="bufferSize">Length of octet strings to buffer the data.</param>
		public void SetBufferSize(
			int bufferSize)
		{
			_bufferSize = bufferSize;
		}

		/// <summary>Use a BER Set to store the recipient information.</summary>
		public void SetBerEncodeRecipients(
			bool berEncodeRecipientSet)
		{
			_berEncodeRecipientSet = berEncodeRecipientSet;
		}

		private DerInteger Version
		{
			get
			{
				int version = (_originatorInfo != null || _unprotectedAttributes != null)
					?	2
					:	0;

				return new DerInteger(version);
			}
		}

		/// <summary>
		/// Generate an enveloped object that contains an CMS Enveloped Data
		/// object using the passed in key generator.
		/// </summary>
		private Stream Open(
			Stream				outStream,
			string				encryptionOid,
			CipherKeyGenerator	keyGen)
		{
			byte[] encKeyBytes = keyGen.GenerateKey();
			KeyParameter encKey = ParameterUtilities.CreateKeyParameter(encryptionOid, encKeyBytes);

			Asn1Encodable asn1Params = GenerateAsn1Parameters(encryptionOid, encKeyBytes);

			ICipherParameters cipherParameters;
			AlgorithmIdentifier encAlgID = GetAlgorithmIdentifier(
				encryptionOid, encKey, asn1Params, out cipherParameters);

			Asn1EncodableVector recipientInfos = new Asn1EncodableVector();

			foreach (RecipientInfoGenerator rig in recipientInfoGenerators)
			{
				try
				{
					recipientInfos.Add(rig.Generate(encKey, rand));
				}
				catch (InvalidKeyException e)
				{
					throw new CmsException("key inappropriate for algorithm.", e);
				}
				catch (GeneralSecurityException e)
				{
					throw new CmsException("error making encrypted content.", e);
				}
			}

			return Open(outStream, encAlgID, cipherParameters, recipientInfos);
		}

		private Stream Open(
			Stream				outStream,
			AlgorithmIdentifier	encAlgID,
			ICipherParameters	cipherParameters,
			Asn1EncodableVector	recipientInfos)
		{
			try
			{
				//
				// ContentInfo
				//
				BerSequenceGenerator cGen = new BerSequenceGenerator(outStream);

				cGen.AddObject(CmsObjectIdentifiers.EnvelopedData);

				//
				// Encrypted Data
				//
				BerSequenceGenerator envGen = new BerSequenceGenerator(
					cGen.GetRawOutputStream(), 0, true);

				envGen.AddObject(this.Version);

				Stream envRaw = envGen.GetRawOutputStream();
				Asn1Generator recipGen = _berEncodeRecipientSet
					?	(Asn1Generator) new BerSetGenerator(envRaw)
					:	new DerSetGenerator(envRaw);

				foreach (Asn1Encodable ae in recipientInfos)
				{
					recipGen.AddObject(ae);
				}

				recipGen.Close();

				BerSequenceGenerator eiGen = new BerSequenceGenerator(envRaw);
				eiGen.AddObject(CmsObjectIdentifiers.Data);
				eiGen.AddObject(encAlgID);

				Stream octetOutputStream = CmsUtilities.CreateBerOctetOutputStream(
					eiGen.GetRawOutputStream(), 0, false, _bufferSize);

				IBufferedCipher cipher = CipherUtilities.GetCipher(encAlgID.ObjectID);
				cipher.Init(true, new ParametersWithRandom(cipherParameters, rand));
				CipherStream cOut = new CipherStream(octetOutputStream, null, cipher);

				return new CmsEnvelopedDataOutputStream(this, cOut, cGen, envGen, eiGen);
			}
			catch (SecurityUtilityException e)
			{
				throw new CmsException("couldn't create cipher.", e);
			}
			catch (InvalidKeyException e)
			{
				throw new CmsException("key invalid in message.", e);
			}
			catch (IOException e)
			{
				throw new CmsException("exception decoding algorithm parameters.", e);
			}
		}

		/**
		* generate an enveloped object that contains an CMS Enveloped Data object
		* @throws IOException
		*/
		public Stream Open(
			Stream	outStream,
			string	encryptionOid)
		{
			CipherKeyGenerator keyGen = GeneratorUtilities.GetKeyGenerator(encryptionOid);

			keyGen.Init(new KeyGenerationParameters(rand, keyGen.DefaultStrength));

			return Open(outStream, encryptionOid, keyGen);
		}

		/**
		* generate an enveloped object that contains an CMS Enveloped Data object
		* @throws IOException
		*/
		public Stream Open(
			Stream	outStream,
			string	encryptionOid,
			int		keySize)
		{
			CipherKeyGenerator keyGen = GeneratorUtilities.GetKeyGenerator(encryptionOid);

			keyGen.Init(new KeyGenerationParameters(rand, keySize));

			return Open(outStream, encryptionOid, keyGen);
		}

		private class CmsEnvelopedDataOutputStream
			: BaseOutputStream
		{
            private readonly CmsEnvelopedGenerator _outer;

			private readonly CipherStream			_out;
			private readonly BerSequenceGenerator	_cGen;
			private readonly BerSequenceGenerator	_envGen;
			private readonly BerSequenceGenerator	_eiGen;

			public CmsEnvelopedDataOutputStream(
				CmsEnvelopedGenerator	outer,
				CipherStream			outStream,
				BerSequenceGenerator	cGen,
				BerSequenceGenerator	envGen,
				BerSequenceGenerator	eiGen)
			{
				_outer = outer;
				_out = outStream;
				_cGen = cGen;
				_envGen = envGen;
				_eiGen = eiGen;
			}

			public override void WriteByte(
				byte b)
			{
				_out.WriteByte(b);
			}

			public override void Write(
				byte[]	bytes,
				int		off,
				int		len)
			{
				_out.Write(bytes, off, len);
			}

<<<<<<< HEAD
		    protected override void Dispose(bool disposing)
		    {
		        if (disposing)
		        {
                    _out.Dispose();

                    // TODO Parent context(s) should really be be closed explicitly
=======
#if PORTABLE
            protected override void Dispose(bool disposing)
            {
                if (disposing)
                {
                    Platform.Dispose(_out);

                    // TODO Parent context(s) should really be closed explicitly

				    _eiGen.Close();

                    if (_outer.unprotectedAttributeGenerator != null)
                    {
                        Asn1.Cms.AttributeTable attrTable = _outer.unprotectedAttributeGenerator.GetAttributes(Platform.CreateHashtable());

                        Asn1Set unprotectedAttrs = new BerSet(attrTable.ToAsn1EncodableVector());

                        _envGen.AddObject(new DerTaggedObject(false, 1, unprotectedAttrs));
                    }

				    _envGen.Close();
				    _cGen.Close();
                }
                base.Dispose(disposing);
            }
#else
            public override void Close()
			{
                Platform.Dispose(_out);

                // TODO Parent context(s) should really be closed explicitly
>>>>>>> fd8f3ea2

                    _eiGen.Close();

                    if (_outer.unprotectedAttributeGenerator != null)
                    {
                        Asn1.Cms.AttributeTable attrTable = _outer.unprotectedAttributeGenerator.GetAttributes(Platform.CreateHashtable());

                        Asn1Set unprotectedAttrs = new BerSet(attrTable.ToAsn1EncodableVector());

                        _envGen.AddObject(new DerTaggedObject(false, 1, unprotectedAttrs));
                    }

<<<<<<< HEAD
                    _envGen.Close();
                    _cGen.Close();
		        }
		        base.Dispose(disposing);
		    }
=======
				_envGen.Close();
				_cGen.Close();
				base.Close();
			}
#endif
>>>>>>> fd8f3ea2
		}
	}
}<|MERGE_RESOLUTION|>--- conflicted
+++ resolved
@@ -255,15 +255,6 @@
 				_out.Write(bytes, off, len);
 			}
 
-<<<<<<< HEAD
-		    protected override void Dispose(bool disposing)
-		    {
-		        if (disposing)
-		        {
-                    _out.Dispose();
-
-                    // TODO Parent context(s) should really be be closed explicitly
-=======
 #if PORTABLE
             protected override void Dispose(bool disposing)
             {
@@ -295,32 +286,23 @@
                 Platform.Dispose(_out);
 
                 // TODO Parent context(s) should really be closed explicitly
->>>>>>> fd8f3ea2
-
-                    _eiGen.Close();
-
-                    if (_outer.unprotectedAttributeGenerator != null)
-                    {
-                        Asn1.Cms.AttributeTable attrTable = _outer.unprotectedAttributeGenerator.GetAttributes(Platform.CreateHashtable());
-
-                        Asn1Set unprotectedAttrs = new BerSet(attrTable.ToAsn1EncodableVector());
-
-                        _envGen.AddObject(new DerTaggedObject(false, 1, unprotectedAttrs));
-                    }
-
-<<<<<<< HEAD
-                    _envGen.Close();
-                    _cGen.Close();
-		        }
-		        base.Dispose(disposing);
-		    }
-=======
+
+                _eiGen.Close();
+
+                if (_outer.unprotectedAttributeGenerator != null)
+                {
+                    Asn1.Cms.AttributeTable attrTable = _outer.unprotectedAttributeGenerator.GetAttributes(Platform.CreateHashtable());
+
+                    Asn1Set unprotectedAttrs = new BerSet(attrTable.ToAsn1EncodableVector());
+
+                    _envGen.AddObject(new DerTaggedObject(false, 1, unprotectedAttrs));
+                }
+
 				_envGen.Close();
 				_cGen.Close();
 				base.Close();
 			}
 #endif
->>>>>>> fd8f3ea2
 		}
 	}
 }