using System;
using System.IO;

using Org.BouncyCastle.Utilities;
using Org.BouncyCastle.Utilities.IO;

namespace Org.BouncyCastle.Cms
{
	public class CmsProcessableInputStream
		: CmsProcessable, CmsReadable
	{
		private readonly Stream input;

        private bool used = false;

        public CmsProcessableInputStream(Stream input)
		{
			this.input = input;
		}

        public virtual Stream GetInputStream()
		{
			CheckSingleUsage();

            return input;
		}

        public virtual void Write(Stream output)
		{
			CheckSingleUsage();

			Streams.PipeAll(input, output);
<<<<<<< HEAD
            input.Dispose();
=======
            Platform.Dispose(input);
>>>>>>> fd8f3ea2
		}

        [Obsolete]
		public virtual object GetContent()
		{
			return GetInputStream();
		}

        protected virtual void CheckSingleUsage()
		{
			lock (this)
			{
				if (used)
					throw new InvalidOperationException("CmsProcessableInputStream can only be used once");

                used = true;
			}
		}
	}
}<|MERGE_RESOLUTION|>--- conflicted
+++ resolved
@@ -30,11 +30,7 @@
 			CheckSingleUsage();
 
 			Streams.PipeAll(input, output);
-<<<<<<< HEAD
-            input.Dispose();
-=======
             Platform.Dispose(input);
->>>>>>> fd8f3ea2
 		}
 
         [Obsolete]
