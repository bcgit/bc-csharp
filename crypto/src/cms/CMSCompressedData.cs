--- conflicted
+++ resolved
@@ -57,11 +57,7 @@
 			}
 			finally
 			{
-<<<<<<< HEAD
-				zIn.Dispose();
-=======
                 Platform.Dispose(zIn);
->>>>>>> fd8f3ea2
 			}
         }
 
