--- conflicted
+++ resolved
@@ -125,31 +125,16 @@
 				_out.Write(bytes, off, len);
 			}
 
-<<<<<<< HEAD
-		    protected override void Dispose(bool disposing)
-		    {
-		        if (disposing)
-		        {
-                    _out.Dispose();
-=======
 #if PORTABLE
             protected override void Dispose(bool disposing)
             {
                 if (disposing)
                 {
                     Platform.Dispose(_out);
->>>>>>> fd8f3ea2
 
                     // TODO Parent context(s) should really be be closed explicitly
 
                     _eiGen.Close();
-<<<<<<< HEAD
-                    _cGen.Close();
-                    _sGen.Close();
-		        }
-		        base.Dispose(disposing);
-		    }
-=======
 				    _cGen.Close();
 				    _sGen.Close();
                 }
@@ -168,7 +153,6 @@
 				base.Close();
 			}
 #endif
->>>>>>> fd8f3ea2
 		}
 	}
 }