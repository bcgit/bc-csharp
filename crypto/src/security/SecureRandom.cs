--- conflicted
+++ resolved
@@ -13,11 +13,7 @@
     {
         private static long counter = Times.NanoTime();
 
-<<<<<<< HEAD
-#if NETCF_1_0 || PCL
-=======
 #if NETCF_1_0 || PORTABLE
->>>>>>> 053c2c57
         private static object counterLock = new object();
         private static long NextCounterValue()
         {
