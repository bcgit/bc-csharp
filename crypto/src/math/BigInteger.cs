using System;
using System.Collections;
using System.Diagnostics;
using System.Globalization;
using System.Text;

using Org.BouncyCastle.Utilities;

namespace Org.BouncyCastle.Math
{
#if !(NETCF_1_0 || NETCF_2_0 || SILVERLIGHT)
    [Serializable]
#endif
    public class BigInteger
    {
        // The first few odd primes
        /*
                3   5   7   11  13  17  19  23  29
            31  37  41  43  47  53  59  61  67  71
            73  79  83  89  97  101 103 107 109 113
            127 131 137 139 149 151 157 163 167 173
            179 181 191 193 197 199 211 223 227 229
            233 239 241 251 257 263 269 271 277 281
            283 293 307 311 313 317 331 337 347 349
            353 359 367 373 379 383 389 397 401 409
            419 421 431 433 439 443 449 457 461 463
            467 479 487 491 499 503 509 521 523 541
            547 557 563 569 571 577 587 593 599 601
            607 613 617 619 631 641 643 647 653 659
            661 673 677 683 691 701 709 719 727 733
            739 743 751 757 761 769 773 787 797 809
            811 821 823 827 829 839 853 857 859 863
            877 881 883 887 907 911 919 929 937 941
            947 953 967 971 977 983 991 997 1009
            1013 1019 1021 1031 1033 1039 1049 1051
            1061 1063 1069 1087 1091 1093 1097 1103
            1109 1117 1123 1129 1151 1153 1163 1171
            1181 1187 1193 1201 1213 1217 1223 1229
            1231 1237 1249 1259 1277 1279 1283 1289
        */

        // Each list has a product < 2^31
        internal static readonly int[][] primeLists = new int[][]
        {
            new int[]{ 3, 5, 7, 11, 13, 17, 19, 23 },
            new int[]{ 29, 31, 37, 41, 43 },
            new int[]{ 47, 53, 59, 61, 67 },
            new int[]{ 71, 73, 79, 83 },
            new int[]{ 89, 97, 101, 103 },

            new int[]{ 107, 109, 113, 127 },
            new int[]{ 131, 137, 139, 149 },
            new int[]{ 151, 157, 163, 167 },
            new int[]{ 173, 179, 181, 191 },
            new int[]{ 193, 197, 199, 211 },

            new int[]{ 223, 227, 229 },
            new int[]{ 233, 239, 241 },
            new int[]{ 251, 257, 263 },
            new int[]{ 269, 271, 277 },
            new int[]{ 281, 283, 293 },

            new int[]{ 307, 311, 313 },
            new int[]{ 317, 331, 337 },
            new int[]{ 347, 349, 353 },
            new int[]{ 359, 367, 373 },
            new int[]{ 379, 383, 389 },

            new int[]{ 397, 401, 409 },
            new int[]{ 419, 421, 431 },
            new int[]{ 433, 439, 443 },
            new int[]{ 449, 457, 461 },
            new int[]{ 463, 467, 479 },

            new int[]{ 487, 491, 499 },
            new int[]{ 503, 509, 521 },
            new int[]{ 523, 541, 547 },
            new int[]{ 557, 563, 569 },
            new int[]{ 571, 577, 587 },

            new int[]{ 593, 599, 601 },
            new int[]{ 607, 613, 617 },
            new int[]{ 619, 631, 641 },
            new int[]{ 643, 647, 653 },
            new int[]{ 659, 661, 673 },

            new int[]{ 677, 683, 691 },
            new int[]{ 701, 709, 719 },
            new int[]{ 727, 733, 739 },
            new int[]{ 743, 751, 757 },
            new int[]{ 761, 769, 773 },

            new int[]{ 787, 797, 809 },
            new int[]{ 811, 821, 823 },
            new int[]{ 827, 829, 839 },
            new int[]{ 853, 857, 859 },
            new int[]{ 863, 877, 881 },

            new int[]{ 883, 887, 907 },
            new int[]{ 911, 919, 929 },
            new int[]{ 937, 941, 947 },
            new int[]{ 953, 967, 971 },
            new int[]{ 977, 983, 991 },

            new int[]{ 997, 1009, 1013 },
            new int[]{ 1019, 1021, 1031 },
            new int[]{ 1033, 1039, 1049 },
            new int[]{ 1051, 1061, 1063 },
            new int[]{ 1069, 1087, 1091 },

            new int[]{ 1093, 1097, 1103 },
            new int[]{ 1109, 1117, 1123 },
            new int[]{ 1129, 1151, 1153 },
            new int[]{ 1163, 1171, 1181 },
            new int[]{ 1187, 1193, 1201 },

            new int[]{ 1213, 1217, 1223 },
            new int[]{ 1229, 1231, 1237 },
            new int[]{ 1249, 1259, 1277 },
            new int[]{ 1279, 1283, 1289 },
        };

        internal static readonly int[] primeProducts;

        private const long IMASK = 0xFFFFFFFFL;
        private const ulong UIMASK = 0xFFFFFFFFUL;

        private static readonly int[] ZeroMagnitude = new int[0];
        private static readonly byte[] ZeroEncoding = new byte[0];

        private static readonly BigInteger[] SMALL_CONSTANTS = new BigInteger[17];
        public static readonly BigInteger Zero;
        public static readonly BigInteger One;
        public static readonly BigInteger Two;
        public static readonly BigInteger Three;
        public static readonly BigInteger Ten;

        //private readonly static byte[] BitCountTable =
        //{
        //    0, 1, 1, 2, 1, 2, 2, 3, 1, 2, 2, 3, 2, 3, 3, 4,
        //    1, 2, 2, 3, 2, 3, 3, 4, 2, 3, 3, 4, 3, 4, 4, 5,
        //    1, 2, 2, 3, 2, 3, 3, 4, 2, 3, 3, 4, 3, 4, 4, 5,
        //    2, 3, 3, 4, 3, 4, 4, 5, 3, 4, 4, 5, 4, 5, 5, 6,
        //    1, 2, 2, 3, 2, 3, 3, 4, 2, 3, 3, 4, 3, 4, 4, 5,
        //    2, 3, 3, 4, 3, 4, 4, 5, 3, 4, 4, 5, 4, 5, 5, 6,
        //    2, 3, 3, 4, 3, 4, 4, 5, 3, 4, 4, 5, 4, 5, 5, 6,
        //    3, 4, 4, 5, 4, 5, 5, 6, 4, 5, 5, 6, 5, 6, 6, 7,
        //    1, 2, 2, 3, 2, 3, 3, 4, 2, 3, 3, 4, 3, 4, 4, 5,
        //    2, 3, 3, 4, 3, 4, 4, 5, 3, 4, 4, 5, 4, 5, 5, 6,
        //    2, 3, 3, 4, 3, 4, 4, 5, 3, 4, 4, 5, 4, 5, 5, 6,
        //    3, 4, 4, 5, 4, 5, 5, 6, 4, 5, 5, 6, 5, 6, 6, 7,
        //    2, 3, 3, 4, 3, 4, 4, 5, 3, 4, 4, 5, 4, 5, 5, 6,
        //    3, 4, 4, 5, 4, 5, 5, 6, 4, 5, 5, 6, 5, 6, 6, 7,
        //    3, 4, 4, 5, 4, 5, 5, 6, 4, 5, 5, 6, 5, 6, 6, 7,
        //    4, 5, 5, 6, 5, 6, 6, 7, 5, 6, 6, 7, 6, 7, 7, 8
        //};

        private readonly static byte[] BitLengthTable =
        {
            0, 1, 2, 2, 3, 3, 3, 3, 4, 4, 4, 4, 4, 4, 4, 4,
            5, 5, 5, 5, 5, 5, 5, 5, 5, 5, 5, 5, 5, 5, 5, 5,
            6, 6, 6, 6, 6, 6, 6, 6, 6, 6, 6, 6, 6, 6, 6, 6,
            6, 6, 6, 6, 6, 6, 6, 6, 6, 6, 6, 6, 6, 6, 6, 6,
            7, 7, 7, 7, 7, 7, 7, 7, 7, 7, 7, 7, 7, 7, 7, 7,
            7, 7, 7, 7, 7, 7, 7, 7, 7, 7, 7, 7, 7, 7, 7, 7,
            7, 7, 7, 7, 7, 7, 7, 7, 7, 7, 7, 7, 7, 7, 7, 7,
            7, 7, 7, 7, 7, 7, 7, 7, 7, 7, 7, 7, 7, 7, 7, 7,
            8, 8, 8, 8, 8, 8, 8, 8, 8, 8, 8, 8, 8, 8, 8, 8,
            8, 8, 8, 8, 8, 8, 8, 8, 8, 8, 8, 8, 8, 8, 8, 8,
            8, 8, 8, 8, 8, 8, 8, 8, 8, 8, 8, 8, 8, 8, 8, 8,
            8, 8, 8, 8, 8, 8, 8, 8, 8, 8, 8, 8, 8, 8, 8, 8,
            8, 8, 8, 8, 8, 8, 8, 8, 8, 8, 8, 8, 8, 8, 8, 8,
            8, 8, 8, 8, 8, 8, 8, 8, 8, 8, 8, 8, 8, 8, 8, 8,
            8, 8, 8, 8, 8, 8, 8, 8, 8, 8, 8, 8, 8, 8, 8, 8,
            8, 8, 8, 8, 8, 8, 8, 8, 8, 8, 8, 8, 8, 8, 8, 8
        };

        // TODO Parse radix-2 64 bits at a time and radix-8 63 bits at a time
        private const int chunk2 = 1, chunk8 = 1, chunk10 = 19, chunk16 = 16;
        private static readonly BigInteger radix2, radix2E, radix8, radix8E, radix10, radix10E, radix16, radix16E;

        private static readonly Random RandomSource = new Random();

        /*
         * These are the threshold bit-lengths (of an exponent) where we increase the window size.
         * They are calculated according to the expected savings in multiplications.
         * Some squares will also be saved on average, but we offset these against the extra storage costs.
         */
        private static readonly int[] ExpWindowThresholds = { 7, 25, 81, 241, 673, 1793, 4609, Int32.MaxValue };

        private const int BitsPerByte = 8;
        private const int BitsPerInt = 32;
        private const int BytesPerInt = 4;

        static BigInteger()
        {
            Zero = new BigInteger(0, ZeroMagnitude, false);
            Zero.nBits = 0; Zero.nBitLength = 0;

            SMALL_CONSTANTS[0] = Zero;
            for (uint i = 1; i < SMALL_CONSTANTS.Length; ++i)
            {
                SMALL_CONSTANTS[i] = CreateUValueOf(i);
            }

            One = SMALL_CONSTANTS[1];
            Two = SMALL_CONSTANTS[2];
            Three = SMALL_CONSTANTS[3];
            Ten = SMALL_CONSTANTS[10];

            radix2 = ValueOf(2);
            radix2E = radix2.Pow(chunk2);

            radix8 = ValueOf(8);
            radix8E = radix8.Pow(chunk8);

            radix10 = ValueOf(10);
            radix10E = radix10.Pow(chunk10);

            radix16 = ValueOf(16);
            radix16E = radix16.Pow(chunk16);

            primeProducts = new int[primeLists.Length];

            for (int i = 0; i < primeLists.Length; ++i)
            {
                int[] primeList = primeLists[i];
                int product = primeList[0];
                for (int j = 1; j < primeList.Length; ++j)
                {
                    product *= primeList[j];
                }
                primeProducts[i] = product;
            }
        }

        private int[] magnitude; // array of ints with [0] being the most significant
        private int sign; // -1 means -ve; +1 means +ve; 0 means 0;
        private int nBits = -1; // cache BitCount() value
        private int nBitLength = -1; // cache BitLength() value
        private int mQuote = 0; // -m^(-1) mod b, b = 2^32 (see Montgomery mult.), 0 when uninitialised

        private static int GetByteLength(
            int nBits)
        {
            return (nBits + BitsPerByte - 1) / BitsPerByte;
        }

        private BigInteger(
            int		signum,
            int[]	mag,
            bool	checkMag)
        {
            if (checkMag)
            {
                int i = 0;
                while (i < mag.Length && mag[i] == 0)
                {
                    ++i;
                }

                if (i == mag.Length)
                {
                    this.sign = 0;
                    this.magnitude = ZeroMagnitude;
                }
                else
                {
                    this.sign = signum;

                    if (i == 0)
                    {
                        this.magnitude = mag;
                    }
                    else
                    {
                        // strip leading 0 words
                        this.magnitude = new int[mag.Length - i];
                        Array.Copy(mag, i, this.magnitude, 0, this.magnitude.Length);
                    }
                }
            }
            else
            {
                this.sign = signum;
                this.magnitude = mag;
            }
        }

        public BigInteger(
            string value)
            : this(value, 10)
        {
        }

        public BigInteger(
            string	str,
            int		radix)
        {
            if (str.Length == 0)
                throw new FormatException("Zero length BigInteger");

            NumberStyles style;
            int chunk;
            BigInteger r;
            BigInteger rE;

            switch (radix)
            {
                case 2:
                    // Is there anyway to restrict to binary digits?
                    style = NumberStyles.Integer;
                    chunk = chunk2;
                    r = radix2;
                    rE = radix2E;
                    break;
                case 8:
                    // Is there anyway to restrict to octal digits?
                    style = NumberStyles.Integer;
                    chunk = chunk8;
                    r = radix8;
                    rE = radix8E;
                    break;
                case 10:
                    // This style seems to handle spaces and minus sign already (our processing redundant?)
                    style = NumberStyles.Integer;
                    chunk = chunk10;
                    r = radix10;
                    rE = radix10E;
                    break;
                case 16:
                    // TODO Should this be HexNumber?
                    style = NumberStyles.AllowHexSpecifier;
                    chunk = chunk16;
                    r = radix16;
                    rE = radix16E;
                    break;
                default:
                    throw new FormatException("Only bases 2, 8, 10, or 16 allowed");
            }


            int index = 0;
            sign = 1;

            if (str[0] == '-')
            {
                if (str.Length == 1)
                    throw new FormatException("Zero length BigInteger");

                sign = -1;
                index = 1;
            }

            // strip leading zeros from the string str
            while (index < str.Length && Int32.Parse(str[index].ToString(), style) == 0)
            {
                index++;
            }

            if (index >= str.Length)
            {
                // zero value - we're done
                sign = 0;
                magnitude = ZeroMagnitude;
                return;
            }

            //////
            // could we work out the max number of ints required to store
            // str.Length digits in the given base, then allocate that
            // storage in one hit?, then Generate the magnitude in one hit too?
            //////

            BigInteger b = Zero;


            int next = index + chunk;

            if (next <= str.Length)
            {
                do
                {
                    string s = str.Substring(index, chunk);
                    ulong i = ulong.Parse(s, style);
                    BigInteger bi = CreateUValueOf(i);

                    switch (radix)
                    {
                        case 2:
                            // TODO Need this because we are parsing in radix 10 above
                            if (i >= 2)
                                throw new FormatException("Bad character in radix 2 string: " + s);

                            // TODO Parse 64 bits at a time
                            b = b.ShiftLeft(1);
                            break;
                        case 8:
                            // TODO Need this because we are parsing in radix 10 above
                            if (i >= 8)
                                throw new FormatException("Bad character in radix 8 string: " + s);

                            // TODO Parse 63 bits at a time
                            b = b.ShiftLeft(3);
                            break;
                        case 16:
                            b = b.ShiftLeft(64);
                            break;
                        default:
                            b = b.Multiply(rE);
                            break;
                    }

                    b = b.Add(bi);

                    index = next;
                    next += chunk;
                }
                while (next <= str.Length);
            }

            if (index < str.Length)
            {
                string s = str.Substring(index);
                ulong i = ulong.Parse(s, style);
                BigInteger bi = CreateUValueOf(i);

                if (b.sign > 0)
                {
                    if (radix == 2)
                    {
                        // NB: Can't reach here since we are parsing one char at a time
                        Debug.Assert(false);

                        // TODO Parse all bits at once
//						b = b.ShiftLeft(s.Length);
                    }
                    else if (radix == 8)
                    {
                        // NB: Can't reach here since we are parsing one char at a time
                        Debug.Assert(false);

                        // TODO Parse all bits at once
//						b = b.ShiftLeft(s.Length * 3);
                    }
                    else if (radix == 16)
                    {
                        b = b.ShiftLeft(s.Length << 2);
                    }
                    else
                    {
                        b = b.Multiply(r.Pow(s.Length));
                    }

                    b = b.Add(bi);
                }
                else
                {
                    b = bi;
                }
            }

            // Note: This is the previous (slower) algorithm
//			while (index < value.Length)
//            {
//				char c = value[index];
//				string s = c.ToString();
//				int i = Int32.Parse(s, style);
//
//                b = b.Multiply(r).Add(ValueOf(i));
//                index++;
//            }

            magnitude = b.magnitude;
        }

        public BigInteger(
            byte[] bytes)
            : this(bytes, 0, bytes.Length)
        {
        }

        public BigInteger(
            byte[]	bytes,
            int		offset,
            int		length)
        {
            if (length == 0)
                throw new FormatException("Zero length BigInteger");

            // TODO Move this processing into MakeMagnitude (provide sign argument)
            if ((sbyte)bytes[offset] < 0)
            {
                this.sign = -1;

                int end = offset + length;

                int iBval;
                // strip leading sign bytes
                for (iBval = offset; iBval < end && ((sbyte)bytes[iBval] == -1); iBval++)
                {
                }

                if (iBval >= end)
                {
                    this.magnitude = One.magnitude;
                }
                else
                {
                    int numBytes = end - iBval;
                    byte[] inverse = new byte[numBytes];

                    int index = 0;
                    while (index < numBytes)
                    {
                        inverse[index++] = (byte)~bytes[iBval++];
                    }

                    Debug.Assert(iBval == end);

                    while (inverse[--index] == byte.MaxValue)
                    {
                        inverse[index] = byte.MinValue;
                    }

                    inverse[index]++;

<<<<<<< HEAD
        private bool IsEqualMagnitude(BigInteger x)
        {
            if (magnitude.Length != x.magnitude.Length)
                return false;
            for (int i = 0; i < magnitude.Length; i++)
=======
                    this.magnitude = MakeMagnitude(inverse, 0, inverse.Length);
                }
            }
            else
>>>>>>> 6b5b1051
            {
                // strip leading zero bytes and return magnitude bytes
                this.magnitude = MakeMagnitude(bytes, offset, length);
                this.sign = this.magnitude.Length > 0 ? 1 : 0;
            }
        }

        private static int[] MakeMagnitude(
            byte[]	bytes,
            int		offset,
            int		length)
        {
            int end = offset + length;

            // strip leading zeros
            int firstSignificant;
            for (firstSignificant = offset; firstSignificant < end
                && bytes[firstSignificant] == 0; firstSignificant++)
            {
            }

            if (firstSignificant >= end)
            {
                return ZeroMagnitude;
            }

            int nInts = (end - firstSignificant + 3) / BytesPerInt;
            int bCount = (end - firstSignificant) % BytesPerInt;
            if (bCount == 0)
            {
                bCount = BytesPerInt;
            }

            if (nInts < 1)
            {
                return ZeroMagnitude;
            }

            int[] mag = new int[nInts];

            int v = 0;
            int magnitudeIndex = 0;
            for (int i = firstSignificant; i < end; ++i)
            {
                v <<= 8;
                v |= bytes[i] & 0xff;
                bCount--;
                if (bCount <= 0)
                {
                    mag[magnitudeIndex] = v;
                    magnitudeIndex++;
                    bCount = BytesPerInt;
                    v = 0;
                }
            }

            if (magnitudeIndex < mag.Length)
            {
                mag[magnitudeIndex] = v;
            }

            return mag;
        }

        public BigInteger(
            int		sign,
            byte[]	bytes)
            : this(sign, bytes, 0, bytes.Length)
        {
        }

        public BigInteger(
            int		sign,
            byte[]	bytes,
            int		offset,
            int		length)
        {
            if (sign < -1 || sign > 1)
                throw new FormatException("Invalid sign value");

            if (sign == 0)
            {
                this.sign = 0;
                this.magnitude = ZeroMagnitude;
            }
            else
            {
                // copy bytes
                this.magnitude = MakeMagnitude(bytes, offset, length);
                this.sign = this.magnitude.Length < 1 ? 0 : sign;
            }
        }

        public BigInteger(
            int		sizeInBits,
            Random	random)
        {
            if (sizeInBits < 0)
                throw new ArgumentException("sizeInBits must be non-negative");

            this.nBits = -1;
            this.nBitLength = -1;

            if (sizeInBits == 0)
            {
                this.sign = 0;
                this.magnitude = ZeroMagnitude;
                return;
            }

            int nBytes = GetByteLength(sizeInBits);
            byte[] b = new byte[nBytes];
            random.NextBytes(b);

            // strip off any excess bits in the MSB
            int xBits = BitsPerByte * nBytes - sizeInBits;
            b[0] &= (byte)(255U >> xBits);

            this.magnitude = MakeMagnitude(b, 0, b.Length);
            this.sign = this.magnitude.Length < 1 ? 0 : 1;
        }

        public BigInteger(
            int		bitLength,
            int		certainty,
            Random	random)
        {
            if (bitLength < 2)
                throw new ArithmeticException("bitLength < 2");

            this.sign = 1;
            this.nBitLength = bitLength;

            if (bitLength == 2)
            {
                this.magnitude = random.Next(2) == 0
                    ?	Two.magnitude
                    :	Three.magnitude;
                return;
            }
             
            int nBytes = GetByteLength(bitLength);
            byte[] b = new byte[nBytes];

            int xBits = BitsPerByte * nBytes - bitLength;
            byte mask = (byte)(255U >> xBits);

            for (;;)
            {
                random.NextBytes(b);

                // strip off any excess bits in the MSB
                b[0] &= mask;

                // ensure the leading bit is 1 (to meet the strength requirement)
                b[0] |= (byte)(1 << (7 - xBits));

                // ensure the trailing bit is 1 (i.e. must be odd)
                b[nBytes - 1] |= 1;

                this.magnitude = MakeMagnitude(b, 0, b.Length);
                this.nBits = -1;
                this.mQuote = 0;

                if (certainty < 1)
                    break;

                if (CheckProbablePrime(certainty, random))
                    break;

                if (bitLength > 32)
                {
                    for (int rep = 0; rep < 10000; ++rep)
                    {
                        int n = 33 + random.Next(bitLength - 2);
                        this.magnitude[this.magnitude.Length - (n >> 5)] ^= (1 << (n & 31));
                        this.magnitude[this.magnitude.Length - 1] ^= ((random.Next() + 1) << 1);
                        this.mQuote = 0;

                        if (CheckProbablePrime(certainty, random))
                            return;
                    }
                }
            }
        }

        public BigInteger Abs()
        {
            return sign >= 0 ? this : Negate();
        }

        /**
         * return a = a + b - b preserved.
         */
        private static int[] AddMagnitudes(
            int[] a,
            int[] b)
        {
            int tI = a.Length - 1;
            int vI = b.Length - 1;
            long m = 0;

            while (vI >= 0)
            {
                m += ((long)(uint)a[tI] + (long)(uint)b[vI--]);
                a[tI--] = (int)m;
                m = (long)((ulong)m >> 32);
            }

            if (m != 0)
            {
                while (tI >= 0 && ++a[tI--] == 0)
                {
                }
            }

            return a;
        }

        public BigInteger Add(
            BigInteger value)
        {
            if (this.sign == 0)
                return value;

            if (this.sign != value.sign)
            {
                if (value.sign == 0)
                    return this;

                if (value.sign < 0)
                    return Subtract(value.Negate());

                return value.Subtract(Negate());
            }

            return AddToMagnitude(value.magnitude);
        }

        private BigInteger AddToMagnitude(
            int[] magToAdd)
        {
            int[] big, small;
            if (this.magnitude.Length < magToAdd.Length)
            {
                big = magToAdd;
                small = this.magnitude;
            }
            else
            {
                big = this.magnitude;
                small = magToAdd;
            }

            // Conservatively avoid over-allocation when no overflow possible
            uint limit = uint.MaxValue;
            if (big.Length == small.Length)
                limit -= (uint) small[0];

            bool possibleOverflow = (uint) big[0] >= limit;

            int[] bigCopy;
            if (possibleOverflow)
            {
                bigCopy = new int[big.Length + 1];
                big.CopyTo(bigCopy, 1);
            }
            else
            {
                bigCopy = (int[]) big.Clone();
            }

            bigCopy = AddMagnitudes(bigCopy, small);

            return new BigInteger(this.sign, bigCopy, possibleOverflow);
        }

        public BigInteger And(
            BigInteger value)
        {
            if (this.sign == 0 || value.sign == 0)
            {
                return Zero;
            }

            int[] aMag = this.sign > 0
                ? this.magnitude
                : Add(One).magnitude;

            int[] bMag = value.sign > 0
                ? value.magnitude
                : value.Add(One).magnitude;

            bool resultNeg = sign < 0 && value.sign < 0;
            int resultLength = System.Math.Max(aMag.Length, bMag.Length);
            int[] resultMag = new int[resultLength];

            int aStart = resultMag.Length - aMag.Length;
            int bStart = resultMag.Length - bMag.Length;

            for (int i = 0; i < resultMag.Length; ++i)
            {
                int aWord = i >= aStart ? aMag[i - aStart] : 0;
                int bWord = i >= bStart ? bMag[i - bStart] : 0;

                if (this.sign < 0)
                {
                    aWord = ~aWord;
                }

                if (value.sign < 0)
                {
                    bWord = ~bWord;
                }

                resultMag[i] = aWord & bWord;

                if (resultNeg)
                {
                    resultMag[i] = ~resultMag[i];
                }
            }

            BigInteger result = new BigInteger(1, resultMag, true);

            // TODO Optimise this case
            if (resultNeg)
            {
                result = result.Not();
            }

            return result;
        }

        public BigInteger AndNot(
            BigInteger val)
        {
            return And(val.Not());
        }

        public int BitCount
        {
            get
            {
                if (nBits == -1)
                {
                    if (sign < 0)
                    {
                        // TODO Optimise this case
                        nBits = Not().BitCount;
                    }
                    else
                    {
                        int sum = 0;
                        for (int i = 0; i < magnitude.Length; ++i)
                        {
                            sum += BitCnt(magnitude[i]);
                        }
                        nBits = sum;
                    }
                }

                return nBits;
            }
        }

        public static int BitCnt(int i)
        {
            uint u = (uint)i;
            u = u - ((u >> 1) & 0x55555555);
            u = (u & 0x33333333) + ((u >> 2) & 0x33333333);
            u = (u + (u >> 4)) & 0x0f0f0f0f;
            u += (u >> 8);
            u += (u >> 16);
            u &= 0x3f;
            return (int)u;
        }

        private static int CalcBitLength(int sign, int indx, int[]	mag)
        {
            for (;;)
            {
                if (indx >= mag.Length)
                    return 0;

                if (mag[indx] != 0)
                    break;

                ++indx;
            }

            // bit length for everything after the first int
            int bitLength = 32 * ((mag.Length - indx) - 1);

            // and determine bitlength of first int
            int firstMag = mag[indx];
            bitLength += BitLen(firstMag);

            // Check for negative powers of two
            if (sign < 0 && ((firstMag & -firstMag) == firstMag))
            {
                do
                {
                    if (++indx >= mag.Length)
                    {
                        --bitLength;
                        break;
                    }
                }
                while (mag[indx] == 0);
            }

            return bitLength;
        }

        public int BitLength
        {
            get
            {
                if (nBitLength == -1)
                {
                    nBitLength = sign == 0
                        ? 0
                        : CalcBitLength(sign, 0, magnitude);
                }

                return nBitLength;
            }
        }

        //
        // BitLen(value) is the number of bits in value.
        //
        private static int BitLen(int w)
        {
            uint v = (uint)w;
            uint t = v >> 24;
            if (t != 0)
                return 24 + BitLengthTable[t];
            t = v >> 16;
            if (t != 0)
                return 16 + BitLengthTable[t];
            t = v >> 8;
            if (t != 0)
                return 8 + BitLengthTable[t];
            return BitLengthTable[v];
        }

        private bool QuickPow2Check()
        {
            return sign > 0 && nBits == 1;
        }

        public int CompareTo(
            object obj)
        {
            return CompareTo((BigInteger)obj);
        }

        /**
         * unsigned comparison on two arrays - note the arrays may
         * start with leading zeros.
         */
        private static int CompareTo(
            int		xIndx,
            int[]	x,
            int		yIndx,
            int[]	y)
        {
            while (xIndx != x.Length && x[xIndx] == 0)
            {
                xIndx++;
            }

            while (yIndx != y.Length && y[yIndx] == 0)
            {
                yIndx++;
            }

            return CompareNoLeadingZeroes(xIndx, x, yIndx, y);
        }

        private static int CompareNoLeadingZeroes(
            int		xIndx,
            int[]	x,
            int		yIndx,
            int[]	y)
        {
            int diff = (x.Length - y.Length) - (xIndx - yIndx);

            if (diff != 0)
            {
                return diff < 0 ? -1 : 1;
            }

            // lengths of magnitudes the same, test the magnitude values

            while (xIndx < x.Length)
            {
                uint v1 = (uint)x[xIndx++];
                uint v2 = (uint)y[yIndx++];

                if (v1 != v2)
                    return v1 < v2 ? -1 : 1;
            }

            return 0;
        }

        public int CompareTo(
            BigInteger value)
        {
            return sign < value.sign ? -1
                : sign > value.sign ? 1
                : sign == 0 ? 0
                : sign * CompareNoLeadingZeroes(0, magnitude, 0, value.magnitude);
        }

        /**
         * return z = x / y - done in place (z value preserved, x contains the
         * remainder)
         */
        private int[] Divide(
            int[]	x,
            int[]	y)
        {
            int xStart = 0;
            while (xStart < x.Length && x[xStart] == 0)
            {
                ++xStart;
            }

            int yStart = 0;
            while (yStart < y.Length && y[yStart] == 0)
            {
                ++yStart;
            }

            Debug.Assert(yStart < y.Length);

            int xyCmp = CompareNoLeadingZeroes(xStart, x, yStart, y);
            int[] count;

            if (xyCmp > 0)
            {
                int yBitLength = CalcBitLength(1, yStart, y);
                int xBitLength = CalcBitLength(1, xStart, x);
                int shift = xBitLength - yBitLength;

                int[] iCount;
                int iCountStart = 0;

                int[] c;
                int cStart = 0;
                int cBitLength = yBitLength;
                if (shift > 0)
                {
//					iCount = ShiftLeft(One.magnitude, shift);
                    iCount = new int[(shift >> 5) + 1];
                    iCount[0] = 1 << (shift % 32);

                    c = ShiftLeft(y, shift);
                    cBitLength += shift;
                }
                else
                {
                    iCount = new int[] { 1 };

                    int len = y.Length - yStart;
                    c = new int[len];
                    Array.Copy(y, yStart, c, 0, len);
                }

                count = new int[iCount.Length];

                for (;;)
                {
                    if (cBitLength < xBitLength
                        || CompareNoLeadingZeroes(xStart, x, cStart, c) >= 0)
                    {
                        Subtract(xStart, x, cStart, c);
                        AddMagnitudes(count, iCount);

                        while (x[xStart] == 0)
                        {
                            if (++xStart == x.Length)
                                return count;
                        }

                        //xBitLength = CalcBitLength(xStart, x);
                        xBitLength = 32 * (x.Length - xStart - 1) + BitLen(x[xStart]);

                        if (xBitLength <= yBitLength)
                        {
                            if (xBitLength < yBitLength)
                                return count;

                            xyCmp = CompareNoLeadingZeroes(xStart, x, yStart, y);

                            if (xyCmp <= 0)
                                break;
                        }
                    }

                    shift = cBitLength - xBitLength;

                    // NB: The case where c[cStart] is 1-bit is harmless
                    if (shift == 1)
                    {
                        uint firstC = (uint) c[cStart] >> 1;
                        uint firstX = (uint) x[xStart];
                        if (firstC > firstX)
                            ++shift;
                    }

                    if (shift < 2)
                    {
                        ShiftRightOneInPlace(cStart, c);
                        --cBitLength;
                        ShiftRightOneInPlace(iCountStart, iCount);
                    }
                    else
                    {
                        ShiftRightInPlace(cStart, c, shift);
                        cBitLength -= shift;
                        ShiftRightInPlace(iCountStart, iCount, shift);
                    }

                    //cStart = c.Length - ((cBitLength + 31) / 32);
                    while (c[cStart] == 0)
                    {
                        ++cStart;
                    }

                    while (iCount[iCountStart] == 0)
                    {
                        ++iCountStart;
                    }
                }
            }
            else
            {
                count = new int[1];
            }

            if (xyCmp == 0)
            {
                AddMagnitudes(count, One.magnitude);
                Array.Clear(x, xStart, x.Length - xStart);
            }

            return count;
        }

        public BigInteger Divide(
            BigInteger val)
        {
            if (val.sign == 0)
                throw new ArithmeticException("Division by zero error");

            if (sign == 0)
                return Zero;

            if (val.QuickPow2Check()) // val is power of two
            {
                BigInteger result = this.Abs().ShiftRight(val.Abs().BitLength - 1);
                return val.sign == this.sign ? result : result.Negate();
            }

            int[] mag = (int[]) this.magnitude.Clone();

            return new BigInteger(this.sign * val.sign, Divide(mag, val.magnitude), true);
        }

        public BigInteger[] DivideAndRemainder(
            BigInteger val)
        {
            if (val.sign == 0)
                throw new ArithmeticException("Division by zero error");

            BigInteger[] biggies = new BigInteger[2];

            if (sign == 0)
            {
                biggies[0] = Zero;
                biggies[1] = Zero;
            }
            else if (val.QuickPow2Check()) // val is power of two
            {
                int e = val.Abs().BitLength - 1;
                BigInteger quotient = this.Abs().ShiftRight(e);
                int[] remainder = this.LastNBits(e);

                biggies[0] = val.sign == this.sign ? quotient : quotient.Negate();
                biggies[1] = new BigInteger(this.sign, remainder, true);
            }
            else
            {
                int[] remainder = (int[]) this.magnitude.Clone();
                int[] quotient = Divide(remainder, val.magnitude);

                biggies[0] = new BigInteger(this.sign * val.sign, quotient, true);
                biggies[1] = new BigInteger(this.sign, remainder, true);
            }

            return biggies;
        }

        public override bool Equals(
            object obj)
        {
            if (obj == this)
                return true;

            BigInteger biggie = obj as BigInteger;
            if (biggie == null)
                return false;

            return sign == biggie.sign && IsEqualMagnitude(biggie);
        }

        private bool IsEqualMagnitude(BigInteger x)
        {
            int[] xMag = x.magnitude;
            if (magnitude.Length != x.magnitude.Length)
                return false;
            for (int i = 0; i < magnitude.Length; i++)
            {
                if (magnitude[i] != x.magnitude[i])
                    return false;
            }
            return true;
        }

        public BigInteger Gcd(
            BigInteger value)
        {
            if (value.sign == 0)
                return Abs();

            if (sign == 0)
                return value.Abs();

            BigInteger r;
            BigInteger u = this;
            BigInteger v = value;

            while (v.sign != 0)
            {
                r = u.Mod(v);
                u = v;
                v = r;
            }

            return u;
        }

        public override int GetHashCode()
        {
            int hc = magnitude.Length;
            if (magnitude.Length > 0)
            {
                hc ^= magnitude[0];

                if (magnitude.Length > 1)
                {
                    hc ^= magnitude[magnitude.Length - 1];
                }
            }

            return sign < 0 ? ~hc : hc;
        }

        // TODO Make public?
        private BigInteger Inc()
        {
            if (this.sign == 0)
                return One;

            if (this.sign < 0)
                return new BigInteger(-1, doSubBigLil(this.magnitude, One.magnitude), true);

            return AddToMagnitude(One.magnitude);
        }

        public int IntValue
        {
            get
            {
                if (sign == 0)
                    return 0;

                int n = magnitude.Length;

                int v = magnitude[n - 1];

                return sign < 0 ? -v : v;
            }
        }

        /**
         * return whether or not a BigInteger is probably prime with a
         * probability of 1 - (1/2)**certainty.
         * <p>From Knuth Vol 2, pg 395.</p>
         */
        public bool IsProbablePrime(
            int certainty)
        {
            if (certainty <= 0)
                return true;

            BigInteger n = Abs();

            if (!n.TestBit(0))
                return n.Equals(Two);

            if (n.Equals(One))
                return false;

            return n.CheckProbablePrime(certainty, RandomSource);
        }

        private bool CheckProbablePrime(
            int		certainty,
            Random	random)
        {
            Debug.Assert(certainty > 0);
            Debug.Assert(CompareTo(Two) > 0);
            Debug.Assert(TestBit(0));


            // Try to reduce the penalty for really small numbers
            int numLists = System.Math.Min(BitLength - 1, primeLists.Length);

            for (int i = 0; i < numLists; ++i)
            {
                int test = Remainder(primeProducts[i]);

                int[] primeList = primeLists[i];
                for (int j = 0; j < primeList.Length; ++j)
                {
                    int prime = primeList[j];
                    int qRem = test % prime;
                    if (qRem == 0)
                    {
                        // We may find small numbers in the list
                        return BitLength < 16 && IntValue == prime;
                    }
                }
            }


            // TODO Special case for < 10^16 (RabinMiller fixed list)
//			if (BitLength < 30)
//			{
//				RabinMiller against 2, 3, 5, 7, 11, 13, 23 is sufficient
//			}


            // TODO Is it worth trying to create a hybrid of these two?
            return RabinMillerTest(certainty, random);
//			return SolovayStrassenTest(certainty, random);

//			bool rbTest = RabinMillerTest(certainty, random);
//			bool ssTest = SolovayStrassenTest(certainty, random);
//
//			Debug.Assert(rbTest == ssTest);
//
//			return rbTest;
        }

        public bool RabinMillerTest(int certainty, Random random)
        {
            Debug.Assert(certainty > 0);
            Debug.Assert(BitLength > 2);
            Debug.Assert(TestBit(0));

            // let n = 1 + d . 2^s
            BigInteger n = this;
            int s = n.GetLowestSetBitMaskFirst(-1 << 1);
            Debug.Assert(s >= 1);
            BigInteger r = n.ShiftRight(s);

            // NOTE: Avoid conversion to/from Montgomery form and check for R/-R as result instead

            BigInteger montRadix = One.ShiftLeft(32 * n.magnitude.Length).Remainder(n);
            BigInteger minusMontRadix = n.Subtract(montRadix);

            do
            {
                BigInteger a;
                do
                {
                    a = new BigInteger(n.BitLength, random);
                }
                while (a.sign == 0 || a.CompareTo(n) >= 0
                    || a.IsEqualMagnitude(montRadix) || a.IsEqualMagnitude(minusMontRadix));

                BigInteger y = ModPowMonty(a, r, n, false);

                if (!y.Equals(montRadix))
                {
                    int j = 0;
                    while (!y.Equals(minusMontRadix))
                    {
                        if (++j == s)
                            return false;

                        y = ModPowMonty(y, Two, n, false);

                        if (y.Equals(montRadix))
                            return false;
                    }
                }

                certainty -= 2; // composites pass for only 1/4 possible 'a'
            }
            while (certainty > 0);

            return true;
        }

//		private bool SolovayStrassenTest(
//			int		certainty,
//			Random	random)
//		{
//			Debug.Assert(certainty > 0);
//			Debug.Assert(CompareTo(Two) > 0);
//			Debug.Assert(TestBit(0));
//
//			BigInteger n = this;
//			BigInteger nMinusOne = n.Subtract(One);
//			BigInteger e = nMinusOne.ShiftRight(1);
//
//			do
//			{
//				BigInteger a;
//				do
//				{
//					a = new BigInteger(nBitLength, random);
//				}
//				// NB: Spec says 0 < x < n, but 1 is trivial
//				while (a.CompareTo(One) <= 0 || a.CompareTo(n) >= 0);
//
//
//				// TODO Check this is redundant given the way Jacobi() works?
////				if (!a.Gcd(n).Equals(One))
////					return false;
//
//				int x = Jacobi(a, n);
//
//				if (x == 0)
//					return false;
//
//				BigInteger check = a.ModPow(e, n);
//
//				if (x == 1 && !check.Equals(One))
//					return false;
//
//				if (x == -1 && !check.Equals(nMinusOne))
//					return false;
//
//				--certainty;
//			}
//			while (certainty > 0);
//
//			return true;
//		}
//
//		private static int Jacobi(
//			BigInteger	a,
//			BigInteger	b)
//		{
//			Debug.Assert(a.sign >= 0);
//			Debug.Assert(b.sign > 0);
//			Debug.Assert(b.TestBit(0));
//			Debug.Assert(a.CompareTo(b) < 0);
//
//			int totalS = 1;
//			for (;;)
//			{
//				if (a.sign == 0)
//					return 0;
//
//				if (a.Equals(One))
//					break;
//
//				int e = a.GetLowestSetBit();
//
//				int bLsw = b.magnitude[b.magnitude.Length - 1];
//				if ((e & 1) != 0 && ((bLsw & 7) == 3 || (bLsw & 7) == 5))
//					totalS = -totalS;
//
//				// TODO Confirm this is faster than later a1.Equals(One) test
//				if (a.BitLength == e + 1)
//					break;
//				BigInteger a1 = a.ShiftRight(e);
////				if (a1.Equals(One))
////					break;
//
//				int a1Lsw = a1.magnitude[a1.magnitude.Length - 1];
//				if ((bLsw & 3) == 3 && (a1Lsw & 3) == 3)
//					totalS = -totalS;
//
////				a = b.Mod(a1);
//				a = b.Remainder(a1);
//				b = a1;
//			}
//			return totalS;
//		}

        public long LongValue
        {
            get
            {
                if (sign == 0)
                    return 0;

                int n = magnitude.Length;

                long v = magnitude[n - 1] & IMASK;
                if (n > 1)
                {
                    v |= (magnitude[n - 2] & IMASK) << 32;
                }

                return sign < 0 ? -v : v;
            }
        }

        public BigInteger Max(
            BigInteger value)
        {
            return CompareTo(value) > 0 ? this : value;
        }

        public BigInteger Min(
            BigInteger value)
        {
            return CompareTo(value) < 0 ? this : value;
        }

        public BigInteger Mod(
            BigInteger m)
        {
            if (m.sign < 1)
                throw new ArithmeticException("Modulus must be positive");

            BigInteger biggie = Remainder(m);

            return (biggie.sign >= 0 ? biggie : biggie.Add(m));
        }

        public BigInteger ModInverse(
            BigInteger m)
        {
            if (m.sign < 1)
                throw new ArithmeticException("Modulus must be positive");

            // TODO Too slow at the moment
//			// "Fast Key Exchange with Elliptic Curve Systems" R.Schoeppel
//			if (m.TestBit(0))
//			{
//				//The Almost Inverse Algorithm
//				int k = 0;
//				BigInteger B = One, C = Zero, F = this, G = m, tmp;
//
//				for (;;)
//				{
//					// While F is even, do F=F/u, C=C*u, k=k+1.
//					int zeroes = F.GetLowestSetBit();
//					if (zeroes > 0)
//					{
//						F = F.ShiftRight(zeroes);
//						C = C.ShiftLeft(zeroes);
//						k += zeroes;
//					}
//
//					// If F = 1, then return B,k.
//					if (F.Equals(One))
//					{
//						BigInteger half = m.Add(One).ShiftRight(1);
//						BigInteger halfK = half.ModPow(BigInteger.ValueOf(k), m);
//						return B.Multiply(halfK).Mod(m);
//					}
//
//					if (F.CompareTo(G) < 0)
//					{
//						tmp = G; G = F; F = tmp;
//						tmp = B; B = C; C = tmp;
//					}
//
//					F = F.Add(G);
//					B = B.Add(C);
//				}
//			}

            if (m.QuickPow2Check())
            {
                return ModInversePow2(m);
            }

            BigInteger d = this.Remainder(m);
            BigInteger x;
            BigInteger gcd = ExtEuclid(d, m, out x);

            if (!gcd.Equals(One))
                throw new ArithmeticException("Numbers not relatively prime.");

            if (x.sign < 0)
            {
                x = x.Add(m);
            }

            return x;
        }

        private BigInteger ModInversePow2(BigInteger m)
        {
            Debug.Assert(m.SignValue > 0);
            Debug.Assert(m.BitCount == 1);

            if (!TestBit(0))
            {
                throw new ArithmeticException("Numbers not relatively prime.");
            }

            int pow = m.BitLength - 1;

            long inv64 = ModInverse64(LongValue);
            if (pow < 64)
            {
                inv64 &= ((1L << pow) - 1);
            }

            BigInteger x = BigInteger.ValueOf(inv64);

            if (pow > 64)
            {
                BigInteger d = this.Remainder(m);
                int bitsCorrect = 64;

                do
                {
                    BigInteger t = x.Multiply(d).Remainder(m);
                    x = x.Multiply(Two.Subtract(t)).Remainder(m);
                    bitsCorrect <<= 1;
                }
                while (bitsCorrect < pow);
            }

            if (x.sign < 0)
            {
                x = x.Add(m);
            }

            return x;
        }

        private static int ModInverse32(int d)
        {
            // Newton's method with initial estimate "correct to 4 bits"
            Debug.Assert((d & 1) != 0);
            int x = d + (((d + 1) & 4) << 1);   // d.x == 1 mod 2**4
            Debug.Assert(((d * x) & 15) == 1);
            x *= 2 - d * x;                     // d.x == 1 mod 2**8
            x *= 2 - d * x;                     // d.x == 1 mod 2**16
            x *= 2 - d * x;                     // d.x == 1 mod 2**32
            Debug.Assert(d * x == 1);
            return x;
        }

        private static long ModInverse64(long d)
        {
            // Newton's method with initial estimate "correct to 4 bits"
            Debug.Assert((d & 1L) != 0);
            long x = d + (((d + 1L) & 4L) << 1);    // d.x == 1 mod 2**4
            Debug.Assert(((d * x) & 15L) == 1L);
            x *= 2 - d * x;                         // d.x == 1 mod 2**8
            x *= 2 - d * x;                         // d.x == 1 mod 2**16
            x *= 2 - d * x;                         // d.x == 1 mod 2**32
            x *= 2 - d * x;                         // d.x == 1 mod 2**64
            Debug.Assert(d * x == 1L);
            return x;
        }

        /**
         * Calculate the numbers u1, u2, and u3 such that:
         *
         * u1 * a + u2 * b = u3
         *
         * where u3 is the greatest common divider of a and b.
         * a and b using the extended Euclid algorithm (refer p. 323
         * of The Art of Computer Programming vol 2, 2nd ed).
         * This also seems to have the side effect of calculating
         * some form of multiplicative inverse.
         *
         * @param a    First number to calculate gcd for
         * @param b    Second number to calculate gcd for
         * @param u1Out      the return object for the u1 value
         * @return     The greatest common divisor of a and b
         */
        private static BigInteger ExtEuclid(BigInteger a, BigInteger b, out BigInteger u1Out)
        {
            BigInteger u1 = One, v1 = Zero;
            BigInteger u3 = a, v3 = b;

            if (v3.sign > 0)
            {
                for (;;)
                {
                    BigInteger[] q = u3.DivideAndRemainder(v3);
                    u3 = v3;
                    v3 = q[1];

                    BigInteger oldU1 = u1;
                    u1 = v1;

                    if (v3.sign <= 0)
                        break;

                    v1 = oldU1.Subtract(v1.Multiply(q[0]));
                }
            }

            u1Out = u1;

            return u3;
        }

        private static void ZeroOut(
            int[] x)
        {
            Array.Clear(x, 0, x.Length);
        }

        public BigInteger ModPow(BigInteger e, BigInteger m)
        {
            if (m.sign < 1)
                throw new ArithmeticException("Modulus must be positive");

            if (m.Equals(One))
                return Zero;

            if (e.sign == 0)
                return One;

            if (sign == 0)
                return Zero;

            bool negExp = e.sign < 0;
            if (negExp)
                e = e.Negate();

            BigInteger result = this.Mod(m);
            if (!e.Equals(One))
            {
                if ((m.magnitude[m.magnitude.Length - 1] & 1) == 0)
                {
                    result = ModPowBarrett(result, e, m);
                }
                else
                {
                    result = ModPowMonty(result, e, m, true);
                }
            }

            if (negExp)
                result = result.ModInverse(m);

            return result;
        }

        private static BigInteger ModPowBarrett(BigInteger b, BigInteger e, BigInteger m)
        {
            int k = m.magnitude.Length;
            BigInteger mr = One.ShiftLeft((k + 1) << 5);
            BigInteger yu = One.ShiftLeft(k << 6).Divide(m);

            // Sliding window from MSW to LSW
            int extraBits = 0, expLength = e.BitLength;
            while (expLength > ExpWindowThresholds[extraBits])
            {
                ++extraBits;
            }

            int numPowers = 1 << extraBits;
            BigInteger[] oddPowers = new BigInteger[numPowers];
            oddPowers[0] = b;

            BigInteger b2 = ReduceBarrett(b.Square(), m, mr, yu);

            for (int i = 1; i < numPowers; ++i)
            {
                oddPowers[i] = ReduceBarrett(oddPowers[i - 1].Multiply(b2), m, mr, yu);
            }

            int[] windowList = GetWindowList(e.magnitude, extraBits);
            Debug.Assert(windowList.Length > 0);

            int window = windowList[0];
            int mult = window & 0xFF, lastZeroes = window >> 8;

            BigInteger y;
            if (mult == 1)
            {
                y = b2;
                --lastZeroes;
            }
            else
            {
                y = oddPowers[mult >> 1];
            }

            int windowPos = 1;
            while ((window = windowList[windowPos++]) != -1)
            {
                mult = window & 0xFF;

                int bits = lastZeroes + BitLengthTable[mult];
                for (int j = 0; j < bits; ++j)
                {
                    y = ReduceBarrett(y.Square(), m, mr, yu);
                }

                y = ReduceBarrett(y.Multiply(oddPowers[mult >> 1]), m, mr, yu);

                lastZeroes = window >> 8;
            }

            for (int i = 0; i < lastZeroes; ++i)
            {
                y = ReduceBarrett(y.Square(), m, mr, yu);
            }

            return y;
        }

        private static BigInteger ReduceBarrett(BigInteger x, BigInteger m, BigInteger mr, BigInteger yu)
        {
            int xLen = x.BitLength, mLen = m.BitLength;
            if (xLen < mLen)
                return x;

            if (xLen - mLen > 1)
            {
                int k = m.magnitude.Length;

                BigInteger q1 = x.DivideWords(k - 1);
                BigInteger q2 = q1.Multiply(yu); // TODO Only need partial multiplication here
                BigInteger q3 = q2.DivideWords(k + 1);

                BigInteger r1 = x.RemainderWords(k + 1);
                BigInteger r2 = q3.Multiply(m); // TODO Only need partial multiplication here
                BigInteger r3 = r2.RemainderWords(k + 1);

                x = r1.Subtract(r3);
                if (x.sign < 0)
                {
                    x = x.Add(mr);
                }
            }

            while (x.CompareTo(m) >= 0)
            {
                x = x.Subtract(m);
            }

            return x;
        }

        private static BigInteger ModPowMonty(BigInteger b, BigInteger e, BigInteger m, bool convert)
        {
            int n = m.magnitude.Length;
            int powR = 32 * n;
            bool smallMontyModulus = m.BitLength + 2 <= powR;
            uint mDash = (uint)m.GetMQuote();

            // tmp = this * R mod m
            if (convert)
            {
                b = b.ShiftLeft(powR).Remainder(m);
            }

            int[] yAccum = new int[n + 1];

            int[] zVal = b.magnitude;
            Debug.Assert(zVal.Length <= n);
            if (zVal.Length < n)
            {
                int[] tmp = new int[n];
                zVal.CopyTo(tmp, n - zVal.Length);
                zVal = tmp;
            }

            // Sliding window from MSW to LSW

            int extraBits = 0;

            // Filter the common case of small RSA exponents with few bits set
            if (e.magnitude.Length > 1 || e.BitCount > 2)
            {
                int expLength = e.BitLength;
                while (expLength > ExpWindowThresholds[extraBits])
                {
                    ++extraBits;
                }
            }

            int numPowers = 1 << extraBits;
            int[][] oddPowers = new int[numPowers][];
            oddPowers[0] = zVal;

            int[] zSquared = Arrays.Clone(zVal);
            SquareMonty(yAccum, zSquared, m.magnitude, mDash, smallMontyModulus);

            for (int i = 1; i < numPowers; ++i)
            {
                oddPowers[i] = Arrays.Clone(oddPowers[i - 1]);
                MultiplyMonty(yAccum, oddPowers[i], zSquared, m.magnitude, mDash, smallMontyModulus);
            }

            int[] windowList = GetWindowList(e.magnitude, extraBits);
            Debug.Assert(windowList.Length > 1);

            int window = windowList[0];
            int mult = window & 0xFF, lastZeroes = window >> 8;

            int[] yVal;
            if (mult == 1)
            {
                yVal = zSquared;
                --lastZeroes;
            }
            else
            {
                yVal = Arrays.Clone(oddPowers[mult >> 1]);
            }

            int windowPos = 1;
            while ((window = windowList[windowPos++]) != -1)
            {
                mult = window & 0xFF;

                int bits = lastZeroes + BitLengthTable[mult];
                for (int j = 0; j < bits; ++j)
                {
                    SquareMonty(yAccum, yVal, m.magnitude, mDash, smallMontyModulus);
                }

                MultiplyMonty(yAccum, yVal, oddPowers[mult >> 1], m.magnitude, mDash, smallMontyModulus);

                lastZeroes = window >> 8;
            }

            for (int i = 0; i < lastZeroes; ++i)
            {
                SquareMonty(yAccum, yVal, m.magnitude, mDash, smallMontyModulus);
            }

            if (convert)
            {
                // Return y * R^(-1) mod m
                MontgomeryReduce(yVal, m.magnitude, mDash);
            }
            else if (smallMontyModulus && CompareTo(0, yVal, 0, m.magnitude) >= 0)
            {
                Subtract(0, yVal, 0, m.magnitude);
            }

            return new BigInteger(1, yVal, true);
        }

        private static int[] GetWindowList(int[] mag, int extraBits)
        {
            int v = mag[0];
            Debug.Assert(v != 0);

            int leadingBits = BitLen(v);

            int resultSize = (((mag.Length - 1) << 5) + leadingBits) / (1 + extraBits) + 2;
            int[] result = new int[resultSize];
            int resultPos = 0;

            int bitPos = 33 - leadingBits;
            v <<= bitPos;

            int mult = 1, multLimit = 1 << extraBits;
            int zeroes = 0;

            int i = 0;
            for (; ; )
            {
                for (; bitPos < 32; ++bitPos)
                {
                    if (mult < multLimit)
                    {
                        mult = (mult << 1) | (int)((uint)v >> 31);
                    }
                    else if (v < 0)
                    {
                        result[resultPos++] = CreateWindowEntry(mult, zeroes);
                        mult = 1;
                        zeroes = 0;
                    }
                    else
                    {
                        ++zeroes;
                    }

                    v <<= 1;
                }

                if (++i == mag.Length)
                {
                    result[resultPos++] = CreateWindowEntry(mult, zeroes);
                    break;
                }

                v = mag[i];
                bitPos = 0;
            }

            result[resultPos] = -1;
            return result;
        }

        private static int CreateWindowEntry(int mult, int zeroes)
        {
            while ((mult & 1) == 0)
            {
                mult >>= 1;
                ++zeroes;
            }

            return mult | (zeroes << 8);
        }

        /**
         * return w with w = x * x - w is assumed to have enough space.
         */
        private static int[] Square(
            int[]	w,
            int[]	x)
        {
            // Note: this method allows w to be only (2 * x.Length - 1) words if result will fit
//			if (w.Length != 2 * x.Length)
//				throw new ArgumentException("no I don't think so...");

            ulong c;

            int wBase = w.Length - 1;

            for (int i = x.Length - 1; i > 0; --i)
            {
                ulong v = (uint)x[i];

                c = v * v + (uint)w[wBase];
                w[wBase] = (int)c;
                c >>= 32;

                for (int j = i - 1; j >= 0; --j)
                {
                    ulong prod = v * (uint)x[j];

                    c += ((uint)w[--wBase] & UIMASK) + ((uint)prod << 1);
                    w[wBase] = (int)c;
                    c = (c >> 32) + (prod >> 31);
                }

                c += (uint)w[--wBase];
                w[wBase] = (int)c;

                if (--wBase >= 0)
                {
                    w[wBase] = (int)(c >> 32);
                }
                else
                {
                    Debug.Assert((c >> 32) == 0);
                }

                wBase += i;
            }

            c = (uint)x[0];

            c = c * c + (uint)w[wBase];
            w[wBase] = (int)c;

            if (--wBase >= 0)
            {
                w[wBase] += (int)(c >> 32);
            }
            else
            {
                Debug.Assert((c >> 32) == 0);
            }

            return w;
        }

        /**
         * return x with x = y * z - x is assumed to have enough space.
         */
        private static int[] Multiply(int[]	x, int[] y, int[] z)
        {
            int i = z.Length;

            if (i < 1)
                return x;

            int xBase = x.Length - y.Length;

            do
            {
                long a = z[--i] & IMASK;
                long val = 0;

                if (a != 0)
                {
                    for (int j = y.Length - 1; j >= 0; j--)
                    {
                        val += a * (y[j] & IMASK) + (x[xBase + j] & IMASK);
    
                        x[xBase + j] = (int)val;
    
                        val = (long)((ulong)val >> 32);
                    }
                }

                --xBase;

                if (xBase >= 0)
                {
                    x[xBase] = (int)val;
                }
                else
                {
                    Debug.Assert(val == 0);
                }
            }
            while (i > 0);

            return x;
        }

        /**
         * Calculate mQuote = -m^(-1) mod b with b = 2^32 (32 = word size)
         */
        private int GetMQuote()
        {
            if (mQuote != 0)
            {
                return mQuote; // already calculated
            }

            Debug.Assert(this.sign > 0);

            int d = -magnitude[magnitude.Length - 1];

            Debug.Assert((d & 1) != 0);

            return mQuote = ModInverse32(d);
        }

        private static void MontgomeryReduce(int[] x, int[] m, uint mDash) // mDash = -m^(-1) mod b
        {
            // NOTE: Not a general purpose reduction (which would allow x up to twice the bitlength of m)
            Debug.Assert(x.Length == m.Length);

            int n = m.Length;

            for (int i = n - 1; i >= 0; --i)
            {
                uint x0 = (uint)x[n - 1];
                ulong t = x0 * mDash;

                ulong carry = t * (uint)m[n - 1] + x0;
                Debug.Assert((uint)carry == 0);
                carry >>= 32;

                for (int j = n - 2; j >= 0; --j)
                {
                    carry += t * (uint)m[j] + (uint)x[j];
                    x[j + 1] = (int)carry;
                    carry >>= 32;
                }

                x[0] = (int)carry;
                Debug.Assert(carry >> 32 == 0);
            }

            if (CompareTo(0, x, 0, m) >= 0)
            {
                Subtract(0, x, 0, m);
            }
        }

        /**
         * Montgomery multiplication: a = x * y * R^(-1) mod m
         * <br/>
         * Based algorithm 14.36 of Handbook of Applied Cryptography.
         * <br/>
         * <li> m, x, y should have length n </li>
         * <li> a should have length (n + 1) </li>
         * <li> b = 2^32, R = b^n </li>
         * <br/>
         * The result is put in x
         * <br/>
         * NOTE: the indices of x, y, m, a different in HAC and in Java
         */
        private static void MultiplyMonty(int[]	a, int[] x, int[] y, int[] m, uint mDash, bool smallMontyModulus)
            // mDash = -m^(-1) mod b
        {
            int n = m.Length;

            if (n == 1)
            {
                x[0] = (int)MultiplyMontyNIsOne((uint)x[0], (uint)y[0], (uint)m[0], mDash);
                return;
            }

            uint y0 = (uint)y[n - 1];
            int aMax;

            {
                ulong xi = (uint)x[n - 1];

                ulong carry = xi * y0;
                ulong t = (uint)carry * mDash;

                ulong prod2 = t * (uint)m[n - 1];
                carry += (uint)prod2;
                Debug.Assert((uint)carry == 0);
                carry = (carry >> 32) + (prod2 >> 32);

                for (int j = n - 2; j >= 0; --j)
                {
                    ulong prod1 = xi * (uint)y[j];
                    prod2 = t * (uint)m[j];

                    carry += (prod1 & UIMASK) + (uint)prod2;
                    a[j + 2] = (int)carry;
                    carry = (carry >> 32) + (prod1 >> 32) + (prod2 >> 32);
                }

                a[1] = (int)carry;
                aMax = (int)(carry >> 32);
            }

            for (int i = n - 2; i >= 0; --i)
            {
                uint a0 = (uint)a[n];
                ulong xi = (uint)x[i];

                ulong prod1 = xi * y0;
                ulong carry = (prod1 & UIMASK) + a0;
                ulong t = (uint)carry * mDash;

                ulong prod2 = t * (uint)m[n - 1];
                carry += (uint)prod2;
                Debug.Assert((uint)carry == 0);
                carry = (carry >> 32) + (prod1 >> 32) + (prod2 >> 32);

                for (int j = n - 2; j >= 0; --j)
                {
                    prod1 = xi * (uint)y[j];
                    prod2 = t * (uint)m[j];

                    carry += (prod1 & UIMASK) + (uint)prod2 + (uint)a[j + 1];
                    a[j + 2] = (int)carry;
                    carry = (carry >> 32) + (prod1 >> 32) + (prod2 >> 32);
                }

                carry += (uint)aMax;
                a[1] = (int)carry;
                aMax = (int)(carry >> 32);
            }

            a[0] = aMax;

            if (!smallMontyModulus && CompareTo(0, a, 0, m) >= 0)
            {
                Subtract(0, a, 0, m);
            }

            Array.Copy(a, 1, x, 0, n);
        }

        private static void SquareMonty(int[] a, int[] x, int[] m, uint mDash, bool smallMontyModulus)
            // mDash = -m^(-1) mod b
        {
            int n = m.Length;

            if (n == 1)
            {
                uint xVal = (uint)x[0];
                x[0] = (int)MultiplyMontyNIsOne(xVal, xVal, (uint)m[0], mDash);
                return;
            }

            ulong x0 = (uint)x[n - 1];
            int aMax;

            {
                ulong carry = x0 * x0;
                ulong t = (uint)carry * mDash;

                ulong prod2 = t * (uint)m[n - 1];
                carry += (uint)prod2;
                Debug.Assert((uint)carry == 0);
                carry = (carry >> 32) + (prod2 >> 32);

                for (int j = n - 2; j >= 0; --j)
                {
                    ulong prod1 = x0 * (uint)x[j];
                    prod2 = t * (uint)m[j];

                    carry += (prod2 & UIMASK) + ((uint)prod1 << 1);
                    a[j + 2] = (int)carry;
                    carry = (carry >> 32) + (prod1 >> 31) + (prod2 >> 32);
                }

                a[1] = (int)carry;
                aMax = (int)(carry >> 32);
            }

            for (int i = n - 2; i >= 0; --i)
            {
                uint a0 = (uint)a[n];
                ulong t = a0 * mDash;

                ulong carry = t * (uint)m[n - 1] + a0;
                Debug.Assert((uint)carry == 0);
                carry >>= 32;

                for (int j = n - 2; j > i; --j)
                {
                    carry += t * (uint)m[j] + (uint)a[j + 1];
                    a[j + 2] = (int)carry;
                    carry >>= 32;
                }

                ulong xi = (uint)x[i];

                {
                    ulong prod1 = xi * xi;
                    ulong prod2 = t * (uint)m[i];

                    carry += (prod1 & UIMASK) + (uint)prod2 + (uint)a[i + 1];
                    a[i + 2] = (int)carry;
                    carry = (carry >> 32) + (prod1 >> 32) + (prod2 >> 32);
                }

                for (int j = i - 1; j >= 0; --j)
                {
                    ulong prod1 = xi * (uint)x[j];
                    ulong prod2 = t * (uint)m[j];

                    carry += (prod2 & UIMASK) + ((uint)prod1 << 1) + (uint)a[j + 1];
                    a[j + 2] = (int)carry;
                    carry = (carry >> 32) + (prod1 >> 31) + (prod2 >> 32);
                }

                carry += (uint)aMax;
                a[1] = (int)carry;
                aMax = (int)(carry >> 32);
            }

            a[0] = aMax;

            if (!smallMontyModulus && CompareTo(0, a, 0, m) >= 0)
            {
                Subtract(0, a, 0, m);
            }

            Array.Copy(a, 1, x, 0, n);
        }

        private static uint MultiplyMontyNIsOne(uint x, uint y, uint m, uint mDash)
        {
            ulong carry = (ulong)x * y;
            uint t = (uint)carry * mDash;
            ulong um = m;
            ulong prod2 = um * t;
            carry += (uint)prod2;
            Debug.Assert((uint)carry == 0);
            carry = (carry >> 32) + (prod2 >> 32);
            if (carry > um)
            {
                carry -= um;
            }
            Debug.Assert(carry < um);
            return (uint)carry;
        }

        public BigInteger Multiply(
            BigInteger val)
        {
            if (val == this)
                return Square();

            if ((sign & val.sign) == 0)
                return Zero;

            if (val.QuickPow2Check()) // val is power of two
            {
                BigInteger result = this.ShiftLeft(val.Abs().BitLength - 1);
                return val.sign > 0 ? result : result.Negate();
            }

            if (this.QuickPow2Check()) // this is power of two
            {
                BigInteger result = val.ShiftLeft(this.Abs().BitLength - 1);
                return this.sign > 0 ? result : result.Negate();
            }

            int resLength = magnitude.Length + val.magnitude.Length;
            int[] res = new int[resLength];

            Multiply(res, this.magnitude, val.magnitude);

            int resSign = sign ^ val.sign ^ 1;
            return new BigInteger(resSign, res, true);
        }

        public BigInteger Square()
        {
            if (sign == 0)
                return Zero;
            if (this.QuickPow2Check())
                return ShiftLeft(Abs().BitLength - 1);
            int resLength = magnitude.Length << 1;
            if ((uint)magnitude[0] >> 16 == 0)
                --resLength;
            int[] res = new int[resLength];
            Square(res, magnitude);
            return new BigInteger(1, res, false);
        }

        public BigInteger Negate()
        {
            if (sign == 0)
                return this;

            return new BigInteger(-sign, magnitude, false);
        }

        public BigInteger NextProbablePrime()
        {
            if (sign < 0)
                throw new ArithmeticException("Cannot be called on value < 0");

            if (CompareTo(Two) < 0)
                return Two;

            BigInteger n = Inc().SetBit(0);

            while (!n.CheckProbablePrime(100, RandomSource))
            {
                n = n.Add(Two);
            }

            return n;
        }

        public BigInteger Not()
        {
            return Inc().Negate();
        }

        public BigInteger Pow(int exp)
        {
            if (exp <= 0)
            {
                if (exp < 0)
                    throw new ArithmeticException("Negative exponent");

                return One;
            }

            if (sign == 0)
            {
                return this;
            }

            if (QuickPow2Check())
            {
                long powOf2 = (long)exp * (BitLength - 1);
                if (powOf2 > Int32.MaxValue)
                {
                    throw new ArithmeticException("Result too large");
                }
                return One.ShiftLeft((int)powOf2); 
            }

            BigInteger y = One;
            BigInteger z = this;

            for (;;)
            {
                if ((exp & 0x1) == 1)
                {
                    y = y.Multiply(z);
                }
                exp >>= 1;
                if (exp == 0) break;
                z = z.Multiply(z);
            }

            return y;
        }

        public static BigInteger ProbablePrime(
            int bitLength,
            Random random)
        {
            return new BigInteger(bitLength, 100, random);
        }

        private int Remainder(
            int m)
        {
            Debug.Assert(m > 0);

            long acc = 0;
            for (int pos = 0; pos < magnitude.Length; ++pos)
            {
                long posVal = (uint) magnitude[pos];
                acc = (acc << 32 | posVal) % m;
            }

            return (int) acc;
        }

        /**
         * return x = x % y - done in place (y value preserved)
         */
        private static int[] Remainder(
            int[] x,
            int[] y)
        {
            int xStart = 0;
            while (xStart < x.Length && x[xStart] == 0)
            {
                ++xStart;
            }

            int yStart = 0;
            while (yStart < y.Length && y[yStart] == 0)
            {
                ++yStart;
            }

            Debug.Assert(yStart < y.Length);

            int xyCmp = CompareNoLeadingZeroes(xStart, x, yStart, y);

            if (xyCmp > 0)
            {
                int yBitLength = CalcBitLength(1, yStart, y);
                int xBitLength = CalcBitLength(1, xStart, x);
                int shift = xBitLength - yBitLength;

                int[] c;
                int cStart = 0;
                int cBitLength = yBitLength;
                if (shift > 0)
                {
                    c = ShiftLeft(y, shift);
                    cBitLength += shift;
                    Debug.Assert(c[0] != 0);
                }
                else
                {
                    int len = y.Length - yStart;
                    c = new int[len];
                    Array.Copy(y, yStart, c, 0, len);
                }

                for (;;)
                {
                    if (cBitLength < xBitLength
                        || CompareNoLeadingZeroes(xStart, x, cStart, c) >= 0)
                    {
                        Subtract(xStart, x, cStart, c);

                        while (x[xStart] == 0)
                        {
                            if (++xStart == x.Length)
                                return x;
                        }

                        //xBitLength = CalcBitLength(xStart, x);
                        xBitLength = 32 * (x.Length - xStart - 1) + BitLen(x[xStart]);

                        if (xBitLength <= yBitLength)
                        {
                            if (xBitLength < yBitLength)
                                return x;

                            xyCmp = CompareNoLeadingZeroes(xStart, x, yStart, y);

                            if (xyCmp <= 0)
                                break;
                        }
                    }

                    shift = cBitLength - xBitLength;

                    // NB: The case where c[cStart] is 1-bit is harmless
                    if (shift == 1)
                    {
                        uint firstC = (uint) c[cStart] >> 1;
                        uint firstX = (uint) x[xStart];
                        if (firstC > firstX)
                            ++shift;
                    }

                    if (shift < 2)
                    {
                        ShiftRightOneInPlace(cStart, c);
                        --cBitLength;
                    }
                    else
                    {
                        ShiftRightInPlace(cStart, c, shift);
                        cBitLength -= shift;
                    }

                    //cStart = c.Length - ((cBitLength + 31) / 32);
                    while (c[cStart] == 0)
                    {
                        ++cStart;
                    }
                }
            }

            if (xyCmp == 0)
            {
                Array.Clear(x, xStart, x.Length - xStart);
            }

            return x;
        }

        public BigInteger Remainder(
            BigInteger n)
        {
            if (n.sign == 0)
                throw new ArithmeticException("Division by zero error");

            if (this.sign == 0)
                return Zero;

            // For small values, use fast remainder method
            if (n.magnitude.Length == 1)
            {
                int val = n.magnitude[0];

                if (val > 0)
                {
                    if (val == 1)
                        return Zero;

                    // TODO Make this func work on uint, and handle val == 1?
                    int rem = Remainder(val);

                    return rem == 0
                        ?	Zero
                        :	new BigInteger(sign, new int[]{ rem }, false);
                }
            }

            if (CompareNoLeadingZeroes(0, magnitude, 0, n.magnitude) < 0)
                return this;

            int[] result;
            if (n.QuickPow2Check())  // n is power of two
            {
                // TODO Move before small values branch above?
                result = LastNBits(n.Abs().BitLength - 1);
            }
            else
            {
                result = (int[]) this.magnitude.Clone();
                result = Remainder(result, n.magnitude);
            }

            return new BigInteger(sign, result, true);
        }

        private int[] LastNBits(
            int n)
        {
            if (n < 1)
                return ZeroMagnitude;

            int numWords = (n + BitsPerInt - 1) / BitsPerInt;
            numWords = System.Math.Min(numWords, this.magnitude.Length);
            int[] result = new int[numWords];

            Array.Copy(this.magnitude, this.magnitude.Length - numWords, result, 0, numWords);

            int excessBits = (numWords << 5) - n;
            if (excessBits > 0)
            {
                result[0] &= (int)(UInt32.MaxValue >> excessBits);
            }

            return result;
        }

        private BigInteger DivideWords(int w)
        {
            Debug.Assert(w >= 0);
            int n = magnitude.Length;
            if (w >= n)
                return Zero;
            int[] mag = new int[n - w];
            Array.Copy(magnitude, 0, mag, 0, n - w);
            return new BigInteger(sign, mag, false);
        }

        private BigInteger RemainderWords(int w)
        {
            Debug.Assert(w >= 0);
            int n = magnitude.Length;
            if (w >= n)
                return this;
            int[] mag = new int[w];
            Array.Copy(magnitude, n - w, mag, 0, w);
            return new BigInteger(sign, mag, false);
        }

        /**
         * do a left shift - this returns a new array.
         */
        private static int[] ShiftLeft(
            int[]	mag,
            int		n)
        {
            int nInts = (int)((uint)n >> 5);
            int nBits = n & 0x1f;
            int magLen = mag.Length;
            int[] newMag;

            if (nBits == 0)
            {
                newMag = new int[magLen + nInts];
                mag.CopyTo(newMag, 0);
            }
            else
            {
                int i = 0;
                int nBits2 = 32 - nBits;
                int highBits = (int)((uint)mag[0] >> nBits2);

                if (highBits != 0)
                {
                    newMag = new int[magLen + nInts + 1];
                    newMag[i++] = highBits;
                }
                else
                {
                    newMag = new int[magLen + nInts];
                }

                int m = mag[0];
                for (int j = 0; j < magLen - 1; j++)
                {
                    int next = mag[j + 1];

                    newMag[i++] = (m << nBits) | (int)((uint)next >> nBits2);
                    m = next;
                }

                newMag[i] = mag[magLen - 1] << nBits;
            }

            return newMag;
        }

        private static int ShiftLeftOneInPlace(int[] x, int carry)
        {
            Debug.Assert(carry == 0 || carry == 1);
            int pos = x.Length;
            while (--pos >= 0)
            {
                uint val = (uint)x[pos];
                x[pos] = (int)(val << 1) | carry;
                carry = (int)(val >> 31);
            }
            return carry;
        }

        public BigInteger ShiftLeft(
            int n)
        {
            if (sign == 0 || magnitude.Length == 0)
                return Zero;

            if (n == 0)
                return this;

            if (n < 0)
                return ShiftRight(-n);

            BigInteger result = new BigInteger(sign, ShiftLeft(magnitude, n), true);

            if (this.nBits != -1)
            {
                result.nBits = sign > 0
                    ?	this.nBits
                    :	this.nBits + n;
            }

            if (this.nBitLength != -1)
            {
                result.nBitLength = this.nBitLength + n;
            }

            return result;
        }

        /**
         * do a right shift - this does it in place.
         */
        private static void ShiftRightInPlace(
            int		start,
            int[]	mag,
            int		n)
        {
            int nInts = (int)((uint)n >> 5) + start;
            int nBits = n & 0x1f;
            int magEnd = mag.Length - 1;

            if (nInts != start)
            {
                int delta = (nInts - start);

                for (int i = magEnd; i >= nInts; i--)
                {
                    mag[i] = mag[i - delta];
                }
                for (int i = nInts - 1; i >= start; i--)
                {
                    mag[i] = 0;
                }
            }

            if (nBits != 0)
            {
                int nBits2 = 32 - nBits;
                int m = mag[magEnd];

                for (int i = magEnd; i > nInts; --i)
                {
                    int next = mag[i - 1];

                    mag[i] = (int)((uint)m >> nBits) | (next << nBits2);
                    m = next;
                }

                mag[nInts] = (int)((uint)mag[nInts] >> nBits);
            }
        }

        /**
         * do a right shift by one - this does it in place.
         */
        private static void ShiftRightOneInPlace(
            int		start,
            int[]	mag)
        {
            int i = mag.Length;
            int m = mag[i - 1];

            while (--i > start)
            {
                int next = mag[i - 1];
                mag[i] = ((int)((uint)m >> 1)) | (next << 31);
                m = next;
            }

            mag[start] = (int)((uint)mag[start] >> 1);
        }

        public BigInteger ShiftRight(
            int n)
        {
            if (n == 0)
                return this;

            if (n < 0)
                return ShiftLeft(-n);

            if (n >= BitLength)
                return (this.sign < 0 ? One.Negate() : Zero);

//			int[] res = (int[]) this.magnitude.Clone();
//
//			ShiftRightInPlace(0, res, n);
//
//			return new BigInteger(this.sign, res, true);

            int resultLength = (BitLength - n + 31) >> 5;
            int[] res = new int[resultLength];

            int numInts = n >> 5;
            int numBits = n & 31;

            if (numBits == 0)
            {
                Array.Copy(this.magnitude, 0, res, 0, res.Length);
            }
            else
            {
                int numBits2 = 32 - numBits;

                int magPos = this.magnitude.Length - 1 - numInts;
                for (int i = resultLength - 1; i >= 0; --i)
                {
                    res[i] = (int)((uint) this.magnitude[magPos--] >> numBits);

                    if (magPos >= 0)
                    {
                        res[i] |= this.magnitude[magPos] << numBits2;
                    }
                }
            }

            Debug.Assert(res[0] != 0);

            return new BigInteger(this.sign, res, false);
        }

        public int SignValue
        {
            get { return sign; }
        }

        /**
         * returns x = x - y - we assume x is >= y
         */
        private static int[] Subtract(
            int		xStart,
            int[]	x,
            int		yStart,
            int[]	y)
        {
            Debug.Assert(yStart < y.Length);
            Debug.Assert(x.Length - xStart >= y.Length - yStart);

            int iT = x.Length;
            int iV = y.Length;
            long m;
            int borrow = 0;

            do
            {
                m = (x[--iT] & IMASK) - (y[--iV] & IMASK) + borrow;
                x[iT] = (int) m;

//				borrow = (m < 0) ? -1 : 0;
                borrow = (int)(m >> 63);
            }
            while (iV > yStart);

            if (borrow != 0)
            {
                while (--x[--iT] == -1)
                {
                }
            }

            return x;
        }

        public BigInteger Subtract(
            BigInteger n)
        {
            if (n.sign == 0)
                return this;

            if (this.sign == 0)
                return n.Negate();

            if (this.sign != n.sign)
                return Add(n.Negate());

            int compare = CompareNoLeadingZeroes(0, magnitude, 0, n.magnitude);
            if (compare == 0)
                return Zero;

            BigInteger bigun, lilun;
            if (compare < 0)
            {
                bigun = n;
                lilun = this;
            }
            else
            {
                bigun = this;
                lilun = n;
            }

            return new BigInteger(this.sign * compare, doSubBigLil(bigun.magnitude, lilun.magnitude), true);
        }

        private static int[] doSubBigLil(
            int[]	bigMag,
            int[]	lilMag)
        {
            int[] res = (int[]) bigMag.Clone();

            return Subtract(0, res, 0, lilMag);
        }

        public byte[] ToByteArray()
        {
            return ToByteArray(false);
        }

        public byte[] ToByteArrayUnsigned()
        {
            return ToByteArray(true);
        }

        private byte[] ToByteArray(
            bool unsigned)
        {
            if (sign == 0)
                return unsigned ? ZeroEncoding : new byte[1];

            int nBits = (unsigned && sign > 0)
                ?	BitLength
                :	BitLength + 1;

            int nBytes = GetByteLength(nBits);
            byte[] bytes = new byte[nBytes];

            int magIndex = magnitude.Length;
            int bytesIndex = bytes.Length;

            if (sign > 0)
            {
                while (magIndex > 1)
                {
                    uint mag = (uint) magnitude[--magIndex];
                    bytes[--bytesIndex] = (byte) mag;
                    bytes[--bytesIndex] = (byte)(mag >> 8);
                    bytes[--bytesIndex] = (byte)(mag >> 16);
                    bytes[--bytesIndex] = (byte)(mag >> 24);
                }

                uint lastMag = (uint) magnitude[0];
                while (lastMag > byte.MaxValue)
                {
                    bytes[--bytesIndex] = (byte) lastMag;
                    lastMag >>= 8;
                }

                bytes[--bytesIndex] = (byte) lastMag;
            }
            else // sign < 0
            {
                bool carry = true;

                while (magIndex > 1)
                {
                    uint mag = ~((uint) magnitude[--magIndex]);

                    if (carry)
                    {
                        carry = (++mag == uint.MinValue);
                    }

                    bytes[--bytesIndex] = (byte) mag;
                    bytes[--bytesIndex] = (byte)(mag >> 8);
                    bytes[--bytesIndex] = (byte)(mag >> 16);
                    bytes[--bytesIndex] = (byte)(mag >> 24);
                }

                uint lastMag = (uint) magnitude[0];

                if (carry)
                {
                    // Never wraps because magnitude[0] != 0
                    --lastMag;
                }

                while (lastMag > byte.MaxValue)
                {
                    bytes[--bytesIndex] = (byte) ~lastMag;
                    lastMag >>= 8;
                }

                bytes[--bytesIndex] = (byte) ~lastMag;

                if (bytesIndex > 0)
                {
                    bytes[--bytesIndex] = byte.MaxValue;
                }
            }

            return bytes;
        }

        public override string ToString()
        {
            return ToString(10);
        }

        public string ToString(int radix)
        {
            // TODO Make this method work for other radices (ideally 2 <= radix <= 36 as in Java)

            switch (radix)
            {
                case 2:
                case 8:
                case 10:
                case 16:
                    break;
                default:
                    throw new FormatException("Only bases 2, 8, 10, 16 are allowed");
            }

            // NB: Can only happen to internally managed instances
            if (magnitude == null)
                return "null";

            if (sign == 0)
                return "0";


            // NOTE: This *should* be unnecessary, since the magnitude *should* never have leading zero digits
            int firstNonZero = 0;
            while (firstNonZero < magnitude.Length)
            {
                if (magnitude[firstNonZero] != 0)
                {
                    break;
                }
                ++firstNonZero;
            }

            if (firstNonZero == magnitude.Length)
            {
                return "0";
            }


            StringBuilder sb = new StringBuilder();
            if (sign == -1)
            {
                sb.Append('-');
            }

            switch (radix)
            {
            case 2:
            {
                int pos = firstNonZero;
                sb.Append(Convert.ToString(magnitude[pos], 2));
                while (++pos < magnitude.Length)
                {
                    AppendZeroExtendedString(sb, Convert.ToString(magnitude[pos], 2), 32);
                }
                break;
            }
            case 8:
            {
                int mask = (1 << 30) - 1;
                BigInteger u = this.Abs();
                int bits = u.BitLength;
                IList S = Platform.CreateArrayList();
                while (bits > 30)
                {
                    S.Add(Convert.ToString(u.IntValue & mask, 8));
                    u = u.ShiftRight(30);
                    bits -= 30;
                }
                sb.Append(Convert.ToString(u.IntValue, 8));
                for (int i = S.Count - 1; i >= 0; --i)
                {
                    AppendZeroExtendedString(sb, (string)S[i], 10);
                }
                break;
            }
            case 16:
            {
                int pos = firstNonZero;
                sb.Append(Convert.ToString(magnitude[pos], 16));
                while (++pos < magnitude.Length)
                {
                    AppendZeroExtendedString(sb, Convert.ToString(magnitude[pos], 16), 8);
                }
                break;
            }
            // TODO This could work for other radices if there is an alternative to Convert.ToString method
            //default:
            case 10:
            {
                BigInteger q = this.Abs();
                if (q.BitLength < 64)
                {
                    sb.Append(Convert.ToString(q.LongValue, radix));
                    break;
                }

                // Based on algorithm 1a from chapter 4.4 in Seminumerical Algorithms (Knuth)

                // Work out the largest power of 'rdx' that is a positive 64-bit integer
                // TODO possibly cache power/exponent against radix?
                long limit = Int64.MaxValue / radix;
                long power = radix;
                int exponent = 1;
                while (power <= limit)
                {
                    power *= radix;
                    ++exponent;
                }

                BigInteger bigPower = BigInteger.ValueOf(power);

                IList S = Platform.CreateArrayList();
                while (q.CompareTo(bigPower) >= 0)
                {
                    BigInteger[] qr = q.DivideAndRemainder(bigPower);
                    S.Add(Convert.ToString(qr[1].LongValue, radix));
                    q = qr[0];
                }

                sb.Append(Convert.ToString(q.LongValue, radix));
                for (int i = S.Count - 1; i >= 0; --i)
                {
                    AppendZeroExtendedString(sb, (string)S[i], exponent);
                }
                break;
            }
            }

            return sb.ToString();
        }

        private static void AppendZeroExtendedString(StringBuilder sb, string s, int minLength)
        {
            for (int len = s.Length; len < minLength; ++len)
            {
                sb.Append('0');
            }
            sb.Append(s);
        }

        private static BigInteger CreateUValueOf(
            ulong value)
        {
            int msw = (int)(value >> 32);
            int lsw = (int)value;

            if (msw != 0)
                return new BigInteger(1, new int[] { msw, lsw }, false);

            if (lsw != 0)
            {
                BigInteger n = new BigInteger(1, new int[] { lsw }, false);
                // Check for a power of two
                if ((lsw & -lsw) == lsw)
                {
                    n.nBits = 1;
                }
                return n;
            }

            return Zero;
        }

        private static BigInteger CreateValueOf(
            long value)
        {
            if (value < 0)
            {
                if (value == long.MinValue)
                    return CreateValueOf(~value).Not();

                return CreateValueOf(-value).Negate();
            }

            return CreateUValueOf((ulong)value);
        }

        public static BigInteger ValueOf(
            long value)
        {
            if (value >= 0 && value < SMALL_CONSTANTS.Length)
            {
                return SMALL_CONSTANTS[value];
            }

            return CreateValueOf(value);
        }

        public int GetLowestSetBit()
        {
            if (this.sign == 0)
                return -1;

            return GetLowestSetBitMaskFirst(-1);
        }

        private int GetLowestSetBitMaskFirst(int firstWordMask)
        {
            int w = magnitude.Length, offset = 0;

            uint word = (uint)(magnitude[--w] & firstWordMask);
            Debug.Assert(magnitude[0] != 0);

            while (word == 0)
            {
                word = (uint)magnitude[--w];
                offset += 32;
            }

            while ((word & 0xFF) == 0)
            {
                word >>= 8;
                offset += 8;
            }

            while ((word & 1) == 0)
            {
                word >>= 1;
                ++offset;
            }

            return offset;
        }

        public bool TestBit(
            int n)
        {
            if (n < 0)
                throw new ArithmeticException("Bit position must not be negative");

            if (sign < 0)
                return !Not().TestBit(n);

            int wordNum = n / 32;
            if (wordNum >= magnitude.Length)
                return false;

            int word = magnitude[magnitude.Length - 1 - wordNum];
            return ((word >> (n % 32)) & 1) > 0;
        }

        public BigInteger Or(
            BigInteger value)
        {
            if (this.sign == 0)
                return value;

            if (value.sign == 0)
                return this;

            int[] aMag = this.sign > 0
                ? this.magnitude
                : Add(One).magnitude;

            int[] bMag = value.sign > 0
                ? value.magnitude
                : value.Add(One).magnitude;

            bool resultNeg = sign < 0 || value.sign < 0;
            int resultLength = System.Math.Max(aMag.Length, bMag.Length);
            int[] resultMag = new int[resultLength];

            int aStart = resultMag.Length - aMag.Length;
            int bStart = resultMag.Length - bMag.Length;

            for (int i = 0; i < resultMag.Length; ++i)
            {
                int aWord = i >= aStart ? aMag[i - aStart] : 0;
                int bWord = i >= bStart ? bMag[i - bStart] : 0;

                if (this.sign < 0)
                {
                    aWord = ~aWord;
                }

                if (value.sign < 0)
                {
                    bWord = ~bWord;
                }

                resultMag[i] = aWord | bWord;

                if (resultNeg)
                {
                    resultMag[i] = ~resultMag[i];
                }
            }

            BigInteger result = new BigInteger(1, resultMag, true);

            // TODO Optimise this case
            if (resultNeg)
            {
                result = result.Not();
            }

            return result;
        }

        public BigInteger Xor(
            BigInteger value)
        {
            if (this.sign == 0)
                return value;

            if (value.sign == 0)
                return this;

            int[] aMag = this.sign > 0
                ? this.magnitude
                : Add(One).magnitude;

            int[] bMag = value.sign > 0
                ? value.magnitude
                : value.Add(One).magnitude;

            // TODO Can just replace with sign != value.sign?
            bool resultNeg = (sign < 0 && value.sign >= 0) || (sign >= 0 && value.sign < 0);
            int resultLength = System.Math.Max(aMag.Length, bMag.Length);
            int[] resultMag = new int[resultLength];

            int aStart = resultMag.Length - aMag.Length;
            int bStart = resultMag.Length - bMag.Length;

            for (int i = 0; i < resultMag.Length; ++i)
            {
                int aWord = i >= aStart ? aMag[i - aStart] : 0;
                int bWord = i >= bStart ? bMag[i - bStart] : 0;

                if (this.sign < 0)
                {
                    aWord = ~aWord;
                }

                if (value.sign < 0)
                {
                    bWord = ~bWord;
                }

                resultMag[i] = aWord ^ bWord;

                if (resultNeg)
                {
                    resultMag[i] = ~resultMag[i];
                }
            }

            BigInteger result = new BigInteger(1, resultMag, true);

            // TODO Optimise this case
            if (resultNeg)
            {
                result = result.Not();
            }

            return result;
        }

        public BigInteger SetBit(
            int n)
        {
            if (n < 0)
                throw new ArithmeticException("Bit address less than zero");

            if (TestBit(n))
                return this;

            // TODO Handle negative values and zero
            if (sign > 0 && n < (BitLength - 1))
                return FlipExistingBit(n);

            return Or(One.ShiftLeft(n));
        }

        public BigInteger ClearBit(
            int n)
        {
            if (n < 0)
                throw new ArithmeticException("Bit address less than zero");

            if (!TestBit(n))
                return this;

            // TODO Handle negative values
            if (sign > 0 && n < (BitLength - 1))
                return FlipExistingBit(n);

            return AndNot(One.ShiftLeft(n));
        }

        public BigInteger FlipBit(
            int n)
        {
            if (n < 0)
                throw new ArithmeticException("Bit address less than zero");

            // TODO Handle negative values and zero
            if (sign > 0 && n < (BitLength - 1))
                return FlipExistingBit(n);

            return Xor(One.ShiftLeft(n));
        }

        private BigInteger FlipExistingBit(
            int n)
        {
            Debug.Assert(sign > 0);
            Debug.Assert(n >= 0);
            Debug.Assert(n < BitLength - 1);

            int[] mag = (int[]) this.magnitude.Clone();
            mag[mag.Length - 1 - (n >> 5)] ^= (1 << (n & 31)); // Flip bit
            //mag[mag.Length - 1 - (n / 32)] ^= (1 << (n % 32));
            return new BigInteger(this.sign, mag, false);
        }
    }
}<|MERGE_RESOLUTION|>--- conflicted
+++ resolved
@@ -525,18 +525,10 @@
 
                     inverse[index]++;
 
-<<<<<<< HEAD
-        private bool IsEqualMagnitude(BigInteger x)
-        {
-            if (magnitude.Length != x.magnitude.Length)
-                return false;
-            for (int i = 0; i < magnitude.Length; i++)
-=======
                     this.magnitude = MakeMagnitude(inverse, 0, inverse.Length);
                 }
             }
             else
->>>>>>> 6b5b1051
             {
                 // strip leading zero bytes and return magnitude bytes
                 this.magnitude = MakeMagnitude(bytes, offset, length);
