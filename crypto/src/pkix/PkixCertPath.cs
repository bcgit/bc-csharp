--- conflicted
+++ resolved
@@ -401,11 +401,7 @@
 						pWrt.WriteObject(certificates[i]);
 					}
 
-<<<<<<< HEAD
-					pWrt.Writer.Dispose();
-=======
                     Platform.Dispose(pWrt.Writer);
->>>>>>> fd8f3ea2
 				}
 				catch (Exception)
 				{
