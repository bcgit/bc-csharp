﻿using System;
using System.IO;
using System.Net.Sockets;

using Org.BouncyCastle.Tls.Crypto;
using Org.BouncyCastle.Utilities;
using Org.BouncyCastle.Utilities.Date;

namespace Org.BouncyCastle.Tls
{
    internal class DtlsRecordLayer
        : DatagramTransport
    {
        private const int RECORD_HEADER_LENGTH = 13;
        private const int MAX_FRAGMENT_LENGTH = 1 << 14;
        private const long TCP_MSL = 1000L * 60 * 2;
        private const long RETRANSMIT_TIMEOUT = TCP_MSL * 2;

        /// <exception cref="IOException"/>
        internal static byte[] ReceiveClientHelloRecord(byte[] data, int dataOff, int dataLen)
        {
            if (dataLen < RECORD_HEADER_LENGTH)
            {
                return null;
            }

            short contentType = TlsUtilities.ReadUint8(data, dataOff + 0);
            if (ContentType.handshake != contentType)
                return null;

            ProtocolVersion version = TlsUtilities.ReadVersion(data, dataOff + 1);
            if (!ProtocolVersion.DTLSv10.IsEqualOrEarlierVersionOf(version))
                return null;

            int epoch = TlsUtilities.ReadUint16(data, dataOff + 3);
            if (0 != epoch)
                return null;

            //long sequenceNumber = TlsUtilities.ReadUint48(data, dataOff + 5);

            int length = TlsUtilities.ReadUint16(data, dataOff + 11);
            if (dataLen < RECORD_HEADER_LENGTH + length)
                return null;

            if (length > MAX_FRAGMENT_LENGTH)
                return null;

            // NOTE: We ignore/drop any data after the first record
            return TlsUtilities.CopyOfRangeExact(data, dataOff + RECORD_HEADER_LENGTH,
                dataOff + RECORD_HEADER_LENGTH + length);
        }

        /// <exception cref="IOException"/>
        internal static void SendHelloVerifyRequestRecord(DatagramSender sender, long recordSeq, byte[] message)
        {
            TlsUtilities.CheckUint16(message.Length);

            byte[] record = new byte[RECORD_HEADER_LENGTH + message.Length];
            TlsUtilities.WriteUint8(ContentType.handshake, record, 0);
            TlsUtilities.WriteVersion(ProtocolVersion.DTLSv10, record, 1);
            TlsUtilities.WriteUint16(0, record, 3);
            TlsUtilities.WriteUint48(recordSeq, record, 5);
            TlsUtilities.WriteUint16(message.Length, record, 11);

            Array.Copy(message, 0, record, RECORD_HEADER_LENGTH, message.Length);

            SendDatagram(sender, record, 0, record.Length);
        }

        /// <exception cref="IOException"/>
        private static void SendDatagram(DatagramSender sender, byte[] buf, int off, int len)
        {
            // TODO[tls-port] Can we support interrupted IO on .NET?
            //try
            //{
            //    sender.Send(buf, off, len);
            //}
            //catch (InterruptedIOException e)
            //{
            //    e.bytesTransferred = 0;
            //    throw e;
            //}

            sender.Send(buf, off, len);
        }

        private readonly TlsContext m_context;
        private readonly TlsPeer m_peer;
        private readonly DatagramTransport m_transport;

        private readonly ByteQueue m_recordQueue = new ByteQueue();
        private readonly object m_writeLock = new object();

        private volatile bool m_closed = false;
        private volatile bool m_failed = false;
        // TODO[dtls13] Review the draft/RFC (legacy_record_version) to see if readVersion can be removed
        private volatile ProtocolVersion m_readVersion = null, m_writeVersion = null;
        private volatile bool m_inConnection;
        private volatile bool m_inHandshake;
        private volatile int m_plaintextLimit;
        private DtlsEpoch m_currentEpoch, m_pendingEpoch;
        private DtlsEpoch m_readEpoch, m_writeEpoch;

        private DtlsHandshakeRetransmit m_retransmit = null;
        private DtlsEpoch m_retransmitEpoch = null;
        private Timeout m_retransmitTimeout = null;

        private TlsHeartbeat m_heartbeat = null;                // If non-null, controls the sending of heartbeat requests
        private bool m_heartBeatResponder = false;              // Whether we should send heartbeat responses

        private HeartbeatMessage m_heartbeatInFlight = null;    // The current in-flight heartbeat request, if any
        private Timeout m_heartbeatTimeout = null;              // Idle timeout (if none in-flight), else expiry timeout for response

        private int m_heartbeatResendMillis = -1;               // Delay before retransmit of current in-flight heartbeat request
        private Timeout m_heartbeatResendTimeout = null;        // Timeout for next retransmit of the in-flight heartbeat request

        internal DtlsRecordLayer(TlsContext context, TlsPeer peer, DatagramTransport transport)
        {
            this.m_context = context;
            this.m_peer = peer;
            this.m_transport = transport;

            this.m_inHandshake = true;

            this.m_currentEpoch = new DtlsEpoch(0, TlsNullNullCipher.Instance);
            this.m_pendingEpoch = null;
            this.m_readEpoch = m_currentEpoch;
            this.m_writeEpoch = m_currentEpoch;

            SetPlaintextLimit(MAX_FRAGMENT_LENGTH);
        }

        internal virtual bool IsClosed
        {
            get { return m_closed; }
        }

        internal virtual void ResetAfterHelloVerifyRequestServer(long recordSeq)
        {
            this.m_inConnection = true;

            m_currentEpoch.SequenceNumber = recordSeq;
            m_currentEpoch.ReplayWindow.Reset(recordSeq);
        }

        internal virtual void SetPlaintextLimit(int plaintextLimit)
        {
            this.m_plaintextLimit = plaintextLimit;
        }

        internal virtual int ReadEpoch
        {
            get { return m_readEpoch.Epoch; }
        }

        internal virtual ProtocolVersion ReadVersion
        {
            get { return m_readVersion; }
            set { this.m_readVersion = value; }
        }

        internal virtual void SetWriteVersion(ProtocolVersion writeVersion)
        {
            this.m_writeVersion = writeVersion;
        }

        internal virtual void InitPendingEpoch(TlsCipher pendingCipher)
        {
            if (m_pendingEpoch != null)
                throw new InvalidOperationException();

            /*
             * TODO "In order to ensure that any given sequence/epoch pair is unique, implementations
             * MUST NOT allow the same epoch value to be reused within two times the TCP maximum segment
             * lifetime."
             */

            // TODO Check for overflow
            this.m_pendingEpoch = new DtlsEpoch(m_writeEpoch.Epoch + 1, pendingCipher);
        }

        internal virtual void HandshakeSuccessful(DtlsHandshakeRetransmit retransmit)
        {
            if (m_readEpoch == m_currentEpoch || m_writeEpoch == m_currentEpoch)
            {
                // TODO
                throw new InvalidOperationException();
            }

            if (null != retransmit)
            {
                this.m_retransmit = retransmit;
                this.m_retransmitEpoch = m_currentEpoch;
                this.m_retransmitTimeout = new Timeout(RETRANSMIT_TIMEOUT);
            }

            this.m_inHandshake = false;
            this.m_currentEpoch = m_pendingEpoch;
            this.m_pendingEpoch = null;
        }

        internal virtual void InitHeartbeat(TlsHeartbeat heartbeat, bool heartbeatResponder)
        {
            if (m_inHandshake)
                throw new InvalidOperationException();

            this.m_heartbeat = heartbeat;
            this.m_heartBeatResponder = heartbeatResponder;

            if (null != heartbeat)
            {
                ResetHeartbeat();
            }
        }

        internal virtual void ResetWriteEpoch()
        {
            if (null != m_retransmitEpoch)
            {
                this.m_writeEpoch = m_retransmitEpoch;
            }
            else
            {
                this.m_writeEpoch = m_currentEpoch;
            }
        }

        /// <exception cref="IOException"/>
        public virtual int GetReceiveLimit()
        {
            return System.Math.Min(m_plaintextLimit,
                m_readEpoch.Cipher.GetPlaintextDecodeLimit(m_transport.GetReceiveLimit() - RECORD_HEADER_LENGTH));
        }

        /// <exception cref="IOException"/>
        public virtual int GetSendLimit()
        {
            return System.Math.Min(m_plaintextLimit,
                m_writeEpoch.Cipher.GetPlaintextEncodeLimit(m_transport.GetSendLimit() - RECORD_HEADER_LENGTH));
        }

        /// <exception cref="IOException"/>
        public virtual int Receive(byte[] buf, int off, int len, int waitMillis)
        {
#if NETCOREAPP2_1_OR_GREATER || NETSTANDARD2_1_OR_GREATER
            return Receive(buf.AsSpan(off, len), waitMillis);
#else
            long currentTimeMillis = DateTimeUtilities.CurrentUnixMs();

            Timeout timeout = Timeout.ForWaitMillis(waitMillis, currentTimeMillis);
            byte[] record = null;

            while (waitMillis >= 0)
            {
                if (null != m_retransmitTimeout && m_retransmitTimeout.RemainingMillis(currentTimeMillis) < 1)
                {
                    m_retransmit = null;
                    m_retransmitEpoch = null;
                    m_retransmitTimeout = null;
                }

                if (Timeout.HasExpired(m_heartbeatTimeout, currentTimeMillis))
                {
                    if (null != m_heartbeatInFlight)
                        throw new TlsTimeoutException("Heartbeat timed out");

                    this.m_heartbeatInFlight = HeartbeatMessage.Create(m_context,
                        HeartbeatMessageType.heartbeat_request, m_heartbeat.GeneratePayload());
                    this.m_heartbeatTimeout = new Timeout(m_heartbeat.TimeoutMillis, currentTimeMillis);

                    this.m_heartbeatResendMillis = DtlsReliableHandshake.INITIAL_RESEND_MILLIS;
                    this.m_heartbeatResendTimeout = new Timeout(m_heartbeatResendMillis, currentTimeMillis);

                    SendHeartbeatMessage(m_heartbeatInFlight);
                }
                else if (Timeout.HasExpired(m_heartbeatResendTimeout, currentTimeMillis))
                {
                    this.m_heartbeatResendMillis = DtlsReliableHandshake.BackOff(m_heartbeatResendMillis);
                    this.m_heartbeatResendTimeout = new Timeout(m_heartbeatResendMillis, currentTimeMillis);

                    SendHeartbeatMessage(m_heartbeatInFlight);
                }

                waitMillis = Timeout.ConstrainWaitMillis(waitMillis, m_heartbeatTimeout, currentTimeMillis);
                waitMillis = Timeout.ConstrainWaitMillis(waitMillis, m_heartbeatResendTimeout, currentTimeMillis);

                // NOTE: Guard against bad logic giving a negative value
                if (waitMillis < 0)
                {
                    waitMillis = 1;
                }

                int receiveLimit = System.Math.Min(len, GetReceiveLimit()) + RECORD_HEADER_LENGTH;
                if (null == record || record.Length < receiveLimit)
                {
                    record = new byte[receiveLimit];
                }

                int received = ReceiveRecord(record, 0, receiveLimit, waitMillis);
                int processed = ProcessRecord(received, record, buf, off);
                if (processed >= 0)
                {
                    return processed;
                }

                currentTimeMillis = DateTimeUtilities.CurrentUnixMs();
                waitMillis = Timeout.GetWaitMillis(timeout, currentTimeMillis);
            }

            return -1;
#endif
        }

#if NETCOREAPP2_1_OR_GREATER || NETSTANDARD2_1_OR_GREATER
        /// <exception cref="IOException"/>
        public virtual int Receive(Span<byte> buffer, int waitMillis)
        {
            long currentTimeMillis = DateTimeUtilities.CurrentUnixMs();

            Timeout timeout = Timeout.ForWaitMillis(waitMillis, currentTimeMillis);
            byte[] record = null;

            while (waitMillis >= 0)
            {
                if (null != m_retransmitTimeout && m_retransmitTimeout.RemainingMillis(currentTimeMillis) < 1)
                {
                    m_retransmit = null;
                    m_retransmitEpoch = null;
                    m_retransmitTimeout = null;
                }

                if (Timeout.HasExpired(m_heartbeatTimeout, currentTimeMillis))
                {
                    if (null != m_heartbeatInFlight)
                        throw new TlsTimeoutException("Heartbeat timed out");

                    this.m_heartbeatInFlight = HeartbeatMessage.Create(m_context,
                        HeartbeatMessageType.heartbeat_request, m_heartbeat.GeneratePayload());
                    this.m_heartbeatTimeout = new Timeout(m_heartbeat.TimeoutMillis, currentTimeMillis);

                    this.m_heartbeatResendMillis = DtlsReliableHandshake.INITIAL_RESEND_MILLIS;
                    this.m_heartbeatResendTimeout = new Timeout(m_heartbeatResendMillis, currentTimeMillis);

                    SendHeartbeatMessage(m_heartbeatInFlight);
                }
                else if (Timeout.HasExpired(m_heartbeatResendTimeout, currentTimeMillis))
                {
                    this.m_heartbeatResendMillis = DtlsReliableHandshake.BackOff(m_heartbeatResendMillis);
                    this.m_heartbeatResendTimeout = new Timeout(m_heartbeatResendMillis, currentTimeMillis);

                    SendHeartbeatMessage(m_heartbeatInFlight);
                }

                waitMillis = Timeout.ConstrainWaitMillis(waitMillis, m_heartbeatTimeout, currentTimeMillis);
                waitMillis = Timeout.ConstrainWaitMillis(waitMillis, m_heartbeatResendTimeout, currentTimeMillis);

                // NOTE: Guard against bad logic giving a negative value 
                if (waitMillis < 0)
                {
                    waitMillis = 1;
                }

                int receiveLimit = System.Math.Min(buffer.Length, GetReceiveLimit()) + RECORD_HEADER_LENGTH;
                if (null == record || record.Length < receiveLimit)
                {
                    record = new byte[receiveLimit];
                }

                int received = ReceiveRecord(record, 0, receiveLimit, waitMillis);
                int processed = ProcessRecord(received, record, buffer);
                if (processed >= 0)
                {
                    return processed;
                }

                currentTimeMillis = DateTimeUtilities.CurrentUnixMs();
                waitMillis = Timeout.GetWaitMillis(timeout, currentTimeMillis);
            }

            return -1;
        }
#endif

        /// <exception cref="IOException"/>
        public virtual void Send(byte[] buf, int off, int len)
        {
#if NETCOREAPP2_1_OR_GREATER || NETSTANDARD2_1_OR_GREATER
            Send(buf.AsSpan(off, len));
#else
            short contentType = ContentType.application_data;

            if (m_inHandshake || m_writeEpoch == m_retransmitEpoch)
            {
                contentType = ContentType.handshake;

                short handshakeType = TlsUtilities.ReadUint8(buf, off);
                if (handshakeType == HandshakeType.finished)
                {
                    DtlsEpoch nextEpoch = null;
                    if (m_inHandshake)
                    {
                        nextEpoch = m_pendingEpoch;
                    }
                    else if (m_writeEpoch == m_retransmitEpoch)
                    {
                        nextEpoch = m_currentEpoch;
                    }

                    if (nextEpoch == null)
                    {
                        // TODO
                        throw new InvalidOperationException();
                    }

                    // Implicitly send change_cipher_spec and change to pending cipher state

                    // TODO Send change_cipher_spec and finished records in single datagram?
<<<<<<< HEAD
                    byte[] data = new byte[] { 1 };
=======
                    byte[] data = new byte[1]{ 1 };
>>>>>>> a8a17fd7
                    SendRecord(ContentType.change_cipher_spec, data, 0, data.Length);

                    this.m_writeEpoch = nextEpoch;
                }
            }

            SendRecord(contentType, buf, off, len);
#endif
        }

#if NETCOREAPP2_1_OR_GREATER || NETSTANDARD2_1_OR_GREATER
        /// <exception cref="IOException"/>
        public virtual void Send(ReadOnlySpan<byte> buffer)
        {
            short contentType = ContentType.application_data;

            if (m_inHandshake || m_writeEpoch == m_retransmitEpoch)
            {
                contentType = ContentType.handshake;

                short handshakeType = TlsUtilities.ReadUint8(buffer);
                if (handshakeType == HandshakeType.finished)
                {
                    DtlsEpoch nextEpoch = null;
                    if (m_inHandshake)
                    {
                        nextEpoch = m_pendingEpoch;
                    }
                    else if (m_writeEpoch == m_retransmitEpoch)
                    {
                        nextEpoch = m_currentEpoch;
                    }

                    if (nextEpoch == null)
                    {
                        // TODO
                        throw new InvalidOperationException();
                    }

                    // Implicitly send change_cipher_spec and change to pending cipher state

                    // TODO Send change_cipher_spec and finished records in single datagram?
                    ReadOnlySpan<byte> data = stackalloc byte[1]{ 1 };
                    SendRecord(ContentType.change_cipher_spec, data);

                    this.m_writeEpoch = nextEpoch;
                }
            }

            SendRecord(contentType, buffer);
        }
#endif

        /// <exception cref="IOException"/>
        public virtual void Close()
        {
            if (!m_closed)
            {
                if (m_inHandshake && m_inConnection)
                {
                    Warn(AlertDescription.user_canceled, "User canceled handshake");
                }
                CloseTransport();
            }
        }

        internal virtual void Fail(short alertDescription)
        {
            if (!m_closed)
            {
                if (m_inConnection)
                {
                    try
                    {
                        RaiseAlert(AlertLevel.fatal, alertDescription, null, null);
                    }
                    catch (Exception)
                    {
                        // Ignore
                    }
                }

                this.m_failed = true;

                CloseTransport();
            }
        }

        internal virtual void Failed()
        {
            if (!m_closed)
            {
                this.m_failed = true;

                CloseTransport();
            }
        }

        /// <exception cref="IOException"/>
        internal virtual void Warn(short alertDescription, string message)
        {
            RaiseAlert(AlertLevel.warning, alertDescription, message, null);
        }

        private void CloseTransport()
        {
            if (!m_closed)
            {
                /*
                 * RFC 5246 7.2.1. Unless some other fatal alert has been transmitted, each party is
                 * required to send a close_notify alert before closing the write side of the
                 * connection. The other party MUST respond with a close_notify alert of its own and
                 * close down the connection immediately, discarding any pending writes.
                 */

                try
                {
                    if (!m_failed)
                    {
                        Warn(AlertDescription.close_notify, null);
                    }
                    m_transport.Close();
                }
                catch (Exception)
                {
                    // Ignore
                }

                this.m_closed = true;
            }
        }

        /// <exception cref="IOException"/>
        private void RaiseAlert(short alertLevel, short alertDescription, string message, Exception cause)
        {
            m_peer.NotifyAlertRaised(alertLevel, alertDescription, message, cause);

#if NETCOREAPP2_1_OR_GREATER || NETSTANDARD2_1_OR_GREATER
            ReadOnlySpan<byte> error = stackalloc byte[2]{ (byte)alertLevel, (byte)alertDescription };
            SendRecord(ContentType.alert, error);
#else
            byte[] error = new byte[2]{ (byte)alertLevel, (byte)alertDescription };
            SendRecord(ContentType.alert, error, 0, 2);
#endif
        }

        /// <exception cref="IOException"/>
        private int ReceiveDatagram(byte[] buf, int off, int len, int waitMillis)
        {
            try
            {
                return m_transport.Receive(buf, off, len, waitMillis);
            }
            catch (TlsTimeoutException)
            {
                return -1;
            }
            catch (SocketException e)
            {
                if (TlsUtilities.IsTimeout(e))
                    return -1;

                throw e;
            }
            // TODO[tls-port] Can we support interrupted IO on .NET?
            //catch (InterruptedIOException e)
            //{
            //    e.bytesTransferred = 0;
            //    throw e;
            //}
        }

        // TODO Include 'currentTimeMillis' as an argument, use with Timeout, resetHeartbeat
        /// <exception cref="IOException"/>
#if NETCOREAPP2_1_OR_GREATER || NETSTANDARD2_1_OR_GREATER
        private int ProcessRecord(int received, byte[] record, Span<byte> buffer)
#else
        private int ProcessRecord(int received, byte[] record, byte[] buf, int off)
#endif
        {
            if (received < 1)
                return -1;

            var cidLength = m_context.SecurityParameters.ConnectionIdPeer?.Length ?? 0;

            if (!TryGetRecordLength(record, 0, received, cidLength, out int headerLength, out int dataLength))
                return -1;

            if (received != (headerLength + dataLength))
                return -1;

            // TODO[dtls13] Deal with opaque record type for 1.3 AEAD ciphers
            short recordType = TlsUtilities.ReadUint8(record, 0);

            switch (recordType)
            {
                case ContentType.alert:
                case ContentType.application_data:
                case ContentType.change_cipher_spec:
                case ContentType.handshake:
                case ContentType.heartbeat:
                case ContentType.tls12_cid:
                    break;
                default:
                    return -1;
            }

            int epoch = TlsUtilities.ReadUint16(record, 3);

            DtlsEpoch recordEpoch = null;
            if (epoch == m_readEpoch.Epoch)
            {
                recordEpoch = m_readEpoch;
            }
            else if (recordType == ContentType.handshake && null != m_retransmitEpoch
                && epoch == m_retransmitEpoch.Epoch)
            {
                recordEpoch = m_retransmitEpoch;
            }

            if (null == recordEpoch)
                return -1;

            long seq = TlsUtilities.ReadUint48(record, 5);
            if (recordEpoch.ReplayWindow.ShouldDiscard(seq))
                return -1;

            ProtocolVersion recordVersion = TlsUtilities.ReadVersion(record, 1);
            if (!recordVersion.IsDtls)
                return -1;

            if (null != m_readVersion && !m_readVersion.Equals(recordVersion))
            {
                /*
                 * Special-case handling for retransmitted ClientHello records.
                 *
                 * TODO Revisit how 'readVersion' works, since this is quite awkward.
                 */
                bool isClientHelloFragment =
                        ReadEpoch == 0
                    && dataLength > 0
                    && ContentType.handshake == recordType
                    && HandshakeType.client_hello == TlsUtilities.ReadUint8(record, headerLength);

                if (!isClientHelloFragment)
                    return -1;
            }

            long macSeqNo = GetMacSequenceNumber(recordEpoch.Epoch, seq);

            TlsDecodeResult decoded;
            try
            {
                decoded = recordEpoch.Cipher.DecodeCiphertext(macSeqNo, recordType, recordVersion, record, headerLength, dataLength);

                recordEpoch.ReplayWindow.ReportAuthenticated(seq);

                // TODO[cid] somehow notify server of valid packet for peer address update
            }
            catch (TlsFatalAlert fatalAlert) when (fatalAlert.AlertDescription == AlertDescription.bad_record_mac)
            {
                /*
                 * RFC 9146 6.
                 * DTLS implementations MUST silently discard records with bad MACs or that are otherwise invalid.
                 */
                return -1;
            }


            if (decoded.len > m_plaintextLimit)
                return -1;

            if (decoded.len < 1 && decoded.contentType != ContentType.application_data)
                return -1;

            if (null == m_readVersion)
            {
                bool isHelloVerifyRequest =
                        ReadEpoch == 0
                    && dataLength > 0
                    && ContentType.handshake == recordType
                    && HandshakeType.hello_verify_request == TlsUtilities.ReadUint8(record, headerLength);

                if (isHelloVerifyRequest)
                {
                    /*
                     * RFC 6347 4.2.1 DTLS 1.2 server implementations SHOULD use DTLS version 1.0
                     * regardless of the version of TLS that is expected to be negotiated. DTLS 1.2 and
                     * 1.0 clients MUST use the version solely to indicate packet formatting (which is
                     * the same in both DTLS 1.2 and 1.0) and not as part of version negotiation.
                     */
                    if (!ProtocolVersion.DTLSv12.IsEqualOrLaterVersionOf(recordVersion))
                        return -1;
                }
                else
                {
                    this.m_readVersion = recordVersion;
                }
            }

            switch (decoded.contentType)
            {
                case ContentType.alert:
                    {
                        if (decoded.len == 2)
                        {
                            short alertLevel = TlsUtilities.ReadUint8(decoded.buf, decoded.off);
                            short alertDescription = TlsUtilities.ReadUint8(decoded.buf, decoded.off + 1);

                            m_peer.NotifyAlertReceived(alertLevel, alertDescription);

                            if (alertLevel == AlertLevel.fatal)
                            {
                                Failed();
                                throw new TlsFatalAlert(alertDescription);
                            }

                            // TODO Can close_notify be a fatal alert?
                            if (alertDescription == AlertDescription.close_notify)
                            {
                                CloseTransport();
                            }
                        }

                        return -1;
                    }
                case ContentType.application_data:
                    {
                        if (m_inHandshake)
                        {
                            // TODO Consider buffering application data for new epoch that arrives
                            // out-of-order with the Finished message
                            return -1;
                        }
                        break;
                    }
                case ContentType.change_cipher_spec:
                    {
                        // Implicitly receive change_cipher_spec and change to pending cipher state

                        for (int i = 0; i < decoded.len; ++i)
                        {
                            short message = TlsUtilities.ReadUint8(decoded.buf, decoded.off + i);
                            if (message != ChangeCipherSpec.change_cipher_spec)
                                continue;

                            if (m_pendingEpoch != null)
                            {
                                m_readEpoch = m_pendingEpoch;
                            }
                        }

                        return -1;
                    }
                case ContentType.handshake:
                    {
                        if (!m_inHandshake)
                        {
                            if (null != m_retransmit)
                            {
                                m_retransmit.ReceivedHandshakeRecord(epoch, decoded.buf, decoded.off, decoded.len);
                            }

                            // TODO Consider support for HelloRequest
                            return -1;
                        }
                        break;
                    }
                case ContentType.heartbeat:
                    {
                        if (null != m_heartbeatInFlight || m_heartBeatResponder)
                        {
                            try
                            {
                                MemoryStream input = new MemoryStream(decoded.buf, decoded.off, decoded.len, false);
                                HeartbeatMessage heartbeatMessage = HeartbeatMessage.Parse(input);

                                if (null != heartbeatMessage)
                                {
                                    switch (heartbeatMessage.Type)
                                    {
                                        case HeartbeatMessageType.heartbeat_request:
                                            {
                                                if (m_heartBeatResponder)
                                                {
                                                    HeartbeatMessage response = HeartbeatMessage.Create(m_context,
                                                        HeartbeatMessageType.heartbeat_response, heartbeatMessage.Payload);

                                                    SendHeartbeatMessage(response);
                                                }
                                                break;
                                            }
                                        case HeartbeatMessageType.heartbeat_response:
                                            {
                                                if (null != m_heartbeatInFlight
                                                    && Arrays.AreEqual(heartbeatMessage.Payload, m_heartbeatInFlight.Payload))
                                                {
                                                    ResetHeartbeat();
                                                }
                                                break;
                                            }
                                        default:
                                            break;
                                    }
                                }
                            }
                            catch (Exception)
                            {
                                // Ignore
                            }
                        }

                        return -1;
                    }
                default:
                    return -1;
            }

            /*
             * NOTE: If we receive any non-handshake data in the new epoch implies the peer has
             * received our final flight.
             */
            if (!m_inHandshake && null != m_retransmit)
            {
                this.m_retransmit = null;
                this.m_retransmitEpoch = null;
                this.m_retransmitTimeout = null;
            }

#if NETCOREAPP2_1_OR_GREATER || NETSTANDARD2_1_OR_GREATER
            decoded.buf.AsSpan(decoded.off, decoded.len).CopyTo(buffer);
#else
            Array.Copy(decoded.buf, decoded.off, buf, off, decoded.len);
#endif
            return decoded.len;
        }

        /// <exception cref="IOException"/>
        private int ReceiveRecord(byte[] buf, int off, int len, int waitMillis)
        {
            int cidLength = m_context.SecurityParameters.ConnectionIdPeer?.Length ?? 0;

            if (m_recordQueue.Available > 0)
            {
                var maxHeaderLength = System.Math.Min(RECORD_HEADER_LENGTH + cidLength, m_recordQueue.Available);
                byte[] header = new byte[maxHeaderLength];
                m_recordQueue.Read(header, 0, maxHeaderLength, 0);

                int recordLength;
                if (TryGetRecordLength(header, 0, maxHeaderLength, cidLength, out int headerLength, out int dataLength))
                {
<<<<<<< HEAD
                    recordLength = System.Math.Min(m_recordQueue.Available, headerLength + dataLength);
=======
                    length = m_recordQueue.ReadUint16(11);
>>>>>>> a8a17fd7
                }
                else
                {
                    // if we can't determine a length, just return the rest of the buffer - if it's invalid, ProcessRecord will discard it
                    // under normal circumstances, there should never be incomplete/invalid records in the queue
                    recordLength = m_recordQueue.Available;
                }
                m_recordQueue.RemoveData(buf, off, recordLength, 0);
                return recordLength;
            }

            {
                int received = ReceiveDatagram(buf, off, len, waitMillis);
                if (TryGetRecordLength(buf, off, received, cidLength, out int headerLength, out int dataLength))
                {
                    this.m_inConnection = true;
                    var recordLength = headerLength + dataLength;

                    if (received > recordLength)
                    {
                        // if we have more than one record in this datagram, add all but the first to the queue
                        m_recordQueue.AddData(buf, off + recordLength, received - recordLength);
                        received = recordLength;
                    }
                }

                return received;
            }
        }

        private static bool TryGetRecordLength(byte[] buf, int off, int len, int cidLength, out int headerLength, out int dataLength)
        {
            if (len < RECORD_HEADER_LENGTH)
            {
                headerLength = 0;
                dataLength = 0;
                return false;
            }
            short contentType = buf[off];

            if (contentType == ContentType.tls12_cid)
            {
                if (len < RECORD_HEADER_LENGTH + cidLength)
                {
                    headerLength = 0;
                    dataLength = 0;
                    return false;
                }

                headerLength = RECORD_HEADER_LENGTH + cidLength;
                dataLength = TlsUtilities.ReadUint16(buf, off + 11 + cidLength);
                return true;
            }
            else
            {
                headerLength = RECORD_HEADER_LENGTH;
                dataLength = TlsUtilities.ReadUint16(buf, off + 11);
                return true;
            }
        }

        private void ResetHeartbeat()
        {
            this.m_heartbeatInFlight = null;
            this.m_heartbeatResendMillis = -1;
            this.m_heartbeatResendTimeout = null;
            this.m_heartbeatTimeout = new Timeout(m_heartbeat.IdleMillis);
        }

        /// <exception cref="IOException"/>
        private void SendHeartbeatMessage(HeartbeatMessage heartbeatMessage)
        {
            MemoryStream output = new MemoryStream();
            heartbeatMessage.Encode(output);

#if NETCOREAPP2_1_OR_GREATER || NETSTANDARD2_1_OR_GREATER
            if (!output.TryGetBuffer(out var buffer))
                throw new InvalidOperationException();

            SendRecord(ContentType.heartbeat, buffer);
#else
            byte[] buf = output.ToArray();
            SendRecord(ContentType.heartbeat, buf, 0, buf.Length);
#endif
        }

        /*
         * Currently uses synchronization to ensure heartbeat sends and application data sends don't
         * interfere with each other. It may be overly cautious; the sequence number allocation is
         * atomic, and if we synchronize only on the datagram send instead, then the only effect should
         * be possible reordering of records (which might surprise a reliable transport implementation).
         */
        /// <exception cref="IOException"/>
#if NETCOREAPP2_1_OR_GREATER || NETSTANDARD2_1_OR_GREATER
        private void SendRecord(short contentType, ReadOnlySpan<byte> buffer)
#else
        private void SendRecord(short contentType, byte[] buf, int off, int len)
#endif
        {
            // Never send anything until a valid ClientHello has been received
            if (m_writeVersion == null)
                return;

#if NETCOREAPP2_1_OR_GREATER || NETSTANDARD2_1_OR_GREATER
            int len = buffer.Length;
#endif

            if (len > m_plaintextLimit)
                throw new TlsFatalAlert(AlertDescription.internal_error);

            /*
             * RFC 5246 6.2.1 Implementations MUST NOT send zero-length fragments of Handshake, Alert,
             * or ChangeCipherSpec content types.
             */
            if (len < 1 && contentType != ContentType.application_data)
                throw new TlsFatalAlert(AlertDescription.internal_error);

            lock (m_writeLock)
            {
                int recordEpoch = m_writeEpoch.Epoch;
                long recordSequenceNumber = m_writeEpoch.AllocateSequenceNumber();
                long macSequenceNumber = GetMacSequenceNumber(recordEpoch, recordSequenceNumber);
                ProtocolVersion recordVersion = m_writeVersion;

<<<<<<< HEAD
                int headerLength = RECORD_HEADER_LENGTH;
                byte[] connectionIdLocal = m_context.SecurityParameters.ConnectionIdLocal;

                // TODO[cid] find a better way to implement "once encryption is enabled"
                // https://www.rfc-editor.org/rfc/rfc9146.html#section-3-10
                bool useConnectionId = connectionIdLocal != null && recordEpoch != 0;
                if (useConnectionId)
                {
                    headerLength = RECORD_HEADER_LENGTH + connectionIdLocal.Length;
                }

                TlsEncodeResult encoded = m_writeEpoch.Cipher.EncodePlaintext(macSequenceNumber, contentType,
                    recordVersion, headerLength, buf, off, len);
=======
#if NETCOREAPP2_1_OR_GREATER || NETSTANDARD2_1_OR_GREATER
                TlsEncodeResult encoded = m_writeEpoch.Cipher.EncodePlaintext(macSequenceNumber, contentType,
                    recordVersion, RECORD_HEADER_LENGTH, buffer);
#else
                TlsEncodeResult encoded = m_writeEpoch.Cipher.EncodePlaintext(macSequenceNumber, contentType,
                    recordVersion, RECORD_HEADER_LENGTH, buf, off, len);
#endif
>>>>>>> a8a17fd7

                int ciphertextLength = encoded.len - headerLength;
                TlsUtilities.CheckUint16(ciphertextLength);

                TlsUtilities.WriteUint8(encoded.recordType, encoded.buf, encoded.off + 0);
                TlsUtilities.WriteVersion(recordVersion, encoded.buf, encoded.off + 1);
                TlsUtilities.WriteUint16(recordEpoch, encoded.buf, encoded.off + 3);
                TlsUtilities.WriteUint48(recordSequenceNumber, encoded.buf, encoded.off + 5);
                if (useConnectionId)
                {
                    Array.Copy(connectionIdLocal, 0, encoded.buf, encoded.off + 11, connectionIdLocal.Length);
                }
                TlsUtilities.WriteUint16(ciphertextLength, encoded.buf, encoded.off + 11 + (useConnectionId ? connectionIdLocal.Length : 0));

                SendDatagram(m_transport, encoded.buf, encoded.off, encoded.len);
            }
        }

        private static long GetMacSequenceNumber(int epoch, long sequence_number)
        {
            return ((epoch & 0xFFFFFFFFL) << 48) | sequence_number;
        }
    }
}<|MERGE_RESOLUTION|>--- conflicted
+++ resolved
@@ -354,7 +354,7 @@
                 waitMillis = Timeout.ConstrainWaitMillis(waitMillis, m_heartbeatTimeout, currentTimeMillis);
                 waitMillis = Timeout.ConstrainWaitMillis(waitMillis, m_heartbeatResendTimeout, currentTimeMillis);
 
-                // NOTE: Guard against bad logic giving a negative value 
+                // NOTE: Guard against bad logic giving a negative value
                 if (waitMillis < 0)
                 {
                     waitMillis = 1;
@@ -415,11 +415,7 @@
                     // Implicitly send change_cipher_spec and change to pending cipher state
 
                     // TODO Send change_cipher_spec and finished records in single datagram?
-<<<<<<< HEAD
-                    byte[] data = new byte[] { 1 };
-=======
                     byte[] data = new byte[1]{ 1 };
->>>>>>> a8a17fd7
                     SendRecord(ContentType.change_cipher_spec, data, 0, data.Length);
 
                     this.m_writeEpoch = nextEpoch;
@@ -871,11 +867,7 @@
                 int recordLength;
                 if (TryGetRecordLength(header, 0, maxHeaderLength, cidLength, out int headerLength, out int dataLength))
                 {
-<<<<<<< HEAD
                     recordLength = System.Math.Min(m_recordQueue.Available, headerLength + dataLength);
-=======
-                    length = m_recordQueue.ReadUint16(11);
->>>>>>> a8a17fd7
                 }
                 else
                 {
@@ -1000,7 +992,6 @@
                 long macSequenceNumber = GetMacSequenceNumber(recordEpoch, recordSequenceNumber);
                 ProtocolVersion recordVersion = m_writeVersion;
 
-<<<<<<< HEAD
                 int headerLength = RECORD_HEADER_LENGTH;
                 byte[] connectionIdLocal = m_context.SecurityParameters.ConnectionIdLocal;
 
@@ -1012,18 +1003,13 @@
                     headerLength = RECORD_HEADER_LENGTH + connectionIdLocal.Length;
                 }
 
+#if NETCOREAPP2_1_OR_GREATER || NETSTANDARD2_1_OR_GREATER
+                TlsEncodeResult encoded = m_writeEpoch.Cipher.EncodePlaintext(macSequenceNumber, contentType,
+                    recordVersion, headerLength, buffer);
+#else
                 TlsEncodeResult encoded = m_writeEpoch.Cipher.EncodePlaintext(macSequenceNumber, contentType,
                     recordVersion, headerLength, buf, off, len);
-=======
-#if NETCOREAPP2_1_OR_GREATER || NETSTANDARD2_1_OR_GREATER
-                TlsEncodeResult encoded = m_writeEpoch.Cipher.EncodePlaintext(macSequenceNumber, contentType,
-                    recordVersion, RECORD_HEADER_LENGTH, buffer);
-#else
-                TlsEncodeResult encoded = m_writeEpoch.Cipher.EncodePlaintext(macSequenceNumber, contentType,
-                    recordVersion, RECORD_HEADER_LENGTH, buf, off, len);
 #endif
->>>>>>> a8a17fd7
-
                 int ciphertextLength = encoded.len - headerLength;
                 TlsUtilities.CheckUint16(ciphertextLength);
 
