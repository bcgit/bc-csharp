--- conflicted
+++ resolved
@@ -324,10 +324,7 @@
             if (outOff != outBuf.Length)
                 throw new TlsFatalAlert(AlertDescription.internal_error);
 
-<<<<<<< HEAD
             return new TlsEncodeResult(outBuf, 0, outBuf.Length, recordType);
-=======
-            return new TlsEncodeResult(outBuf, 0, outBuf.Length, contentType);
 #endif
         }
 
@@ -338,7 +335,10 @@
             int blockSize = m_encryptCipher.GetBlockSize();
             int macSize = m_writeMac.Size;
 
-            int enc_input_length = plaintext.Length;
+            int encryptPlaintextLength = plaintext.Length + (m_encryptUseInnerPlaintext ? 1 : 0);
+
+            int enc_input_length = encryptPlaintextLength;
+
             if (!m_encryptThenMac)
             {
                 enc_input_length += macSize;
@@ -353,7 +353,7 @@
                 padding_length += actualExtraPadBlocks * blockSize;
             }
 
-            int totalSize = plaintext.Length + macSize + padding_length;
+            int totalSize = encryptPlaintextLength + macSize + padding_length;
             if (m_useExplicitIV)
             {
                 totalSize += blockSize;
@@ -370,12 +370,22 @@
                 outOff += blockSize;
             }
 
+            var plaintextOffset = outOff;
             plaintext.CopyTo(outBuf.AsSpan(outOff));
             outOff += plaintext.Length;
 
+            var recordType = contentType;
+
+            if (m_encryptUseInnerPlaintext)
+            {
+                TlsUtilities.WriteUint8(contentType, outBuf, outOff);
+                outOff++;
+                recordType = ContentType.tls12_cid;
+            }
+
             if (!m_encryptThenMac)
             {
-                byte[] mac = m_writeMac.CalculateMac(seqNo, contentType, plaintext);
+                byte[] mac = m_writeMac.CalculateMac(seqNo, recordType, m_encryptConnectionId, outBuf, plaintextOffset, encryptPlaintextLength);
                 mac.CopyTo(outBuf.AsSpan(outOff));
                 outOff += mac.Length;
             }
@@ -390,17 +400,16 @@
 
             if (m_encryptThenMac)
             {
-                byte[] mac = m_writeMac.CalculateMac(seqNo, contentType, outBuf, headerAllocation,
+                byte[] mac = m_writeMac.CalculateMac(seqNo, recordType, m_encryptConnectionId, outBuf, headerAllocation,
                     outOff - headerAllocation);
-                Array.Copy(mac, 0, outBuf, outOff, mac.Length);
+                mac.CopyTo(outBuf.AsSpan(outOff));
                 outOff += mac.Length;
             }
 
             if (outOff != outBuf.Length)
                 throw new TlsFatalAlert(AlertDescription.internal_error);
 
-            return new TlsEncodeResult(outBuf, 0, outBuf.Length, contentType);
->>>>>>> a8a17fd7
+            return new TlsEncodeResult(outBuf, 0, outBuf.Length, recordType);
         }
 #endif
 
