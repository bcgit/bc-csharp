--- conflicted
+++ resolved
@@ -243,24 +243,6 @@
 
             if (associatedText.Length > 0)
             {
-<<<<<<< HEAD
-
-#if PORTABLE
-                byte[] buf = associatedText.ToArray();
-                int bufLen = buf.Length;
-#else
-                byte[] buf = associatedText.GetBuffer();
-                int bufLen = (int)buf.Length;
-#endif
-                if (forEncryption)
-                {
-                    ProcessAAD(buf, 0, bufLen, (int)data.Length);
-                }
-                else
-                {
-                    ProcessAAD(buf, 0, bufLen, (int)data.Length - macSize);
-                }
-=======
 #if PORTABLE
                 byte[] aad = associatedText.ToArray();
                 int aadLen = aad.Length;
@@ -272,7 +254,6 @@
                 int dataLen = forEncryption ? (int)data.Length : ((int)data.Length - macSize);
 
                 ProcessAAD(aad, 0, aadLen, dataLen);
->>>>>>> 6c64c1f9
             }
 
             if (forEncryption)
@@ -409,14 +390,9 @@
             int bufLen = buf.Length;
 #else
             byte[] buf = data.GetBuffer();
-<<<<<<< HEAD
-            int bufLen = (int)buf.Length;
-#endif
-=======
             int bufLen = (int)data.Length;
 #endif
 
->>>>>>> 6c64c1f9
             int len = ProcessPacket(buf, 0, bufLen, output, outOff);
 
             Reset();
