﻿using System;
using System.Collections;

using Org.BouncyCastle.Crypto.Parameters;
using Org.BouncyCastle.Utilities;

namespace Org.BouncyCastle.Crypto.Modes
{
    /**
<<<<<<< HEAD
     * An implementation of the "work in progress" Internet-Draft
     * <a href="http://tools.ietf.org/html/draft-irtf-cfrg-ocb-07">The OCB Authenticated-Encryption
     * Algorithm</a>, licensed per:
=======
     * An implementation of <a href="http://tools.ietf.org/html/rfc7253">RFC 7253 on The OCB
     * Authenticated-Encryption Algorithm</a>, licensed per:
>>>>>>> b4c8b367
     * 
     * <blockquote><p><a href="http://www.cs.ucdavis.edu/~rogaway/ocb/license1.pdf">License for
     * Open-Source Software Implementations of OCB</a> (Jan 9, 2013) - 'License 1'<br/>
     * Under this license, you are authorized to make, use, and distribute open-source software
     * implementations of OCB. This license terminates for you if you sue someone over their open-source
     * software implementation of OCB claiming that you have a patent covering their implementation.
     * </p><p>
     * This is a non-binding summary of a legal document (the link above). The parameters of the license
     * are specified in the license document and that document is controlling.</p></blockquote>
     */
    public class OcbBlockCipher
        : IAeadBlockCipher
    {
        private const int BLOCK_SIZE = 16;

        private readonly IBlockCipher hashCipher;
        private readonly IBlockCipher mainCipher;

        /*
         * CONFIGURATION
         */
        private bool forEncryption;
        private int macSize;
        private byte[] initialAssociatedText;

        /*
         * KEY-DEPENDENT
         */
        // NOTE: elements are lazily calculated
        private IList L;
        private byte[] L_Asterisk, L_Dollar;

        /*
         * NONCE-DEPENDENT
         */
        private byte[] KtopInput = null;
        private byte[] Stretch = new byte[24];
        private byte[] OffsetMAIN_0 = new byte[16];

        /*
         * PER-ENCRYPTION/DECRYPTION
         */
        private byte[] hashBlock, mainBlock;
        private int hashBlockPos, mainBlockPos;
        private long hashBlockCount, mainBlockCount;
        private byte[] OffsetHASH;
        private byte[] Sum;
        private byte[] OffsetMAIN = new byte[16];
        private byte[] Checksum;

        // NOTE: The MAC value is preserved after doFinal
        private byte[] macBlock;

        public OcbBlockCipher(IBlockCipher hashCipher, IBlockCipher mainCipher)
        {
            if (hashCipher == null)
                throw new ArgumentNullException("hashCipher");
            if (hashCipher.GetBlockSize() != BLOCK_SIZE)
                throw new ArgumentException("must have a block size of " + BLOCK_SIZE, "hashCipher");
            if (mainCipher == null)
                throw new ArgumentNullException("mainCipher");
            if (mainCipher.GetBlockSize() != BLOCK_SIZE)
                throw new ArgumentException("must have a block size of " + BLOCK_SIZE, "mainCipher");

            if (!hashCipher.AlgorithmName.Equals(mainCipher.AlgorithmName))
                throw new ArgumentException("'hashCipher' and 'mainCipher' must be the same algorithm");

            this.hashCipher = hashCipher;
            this.mainCipher = mainCipher;
        }

        public virtual IBlockCipher GetUnderlyingCipher()
        {
            return mainCipher;
        }

        public virtual string AlgorithmName
        {
            get { return mainCipher.AlgorithmName + "/OCB"; }
        }

        public virtual void Init(bool forEncryption, ICipherParameters parameters)
        {
            bool oldForEncryption = this.forEncryption;
            this.forEncryption = forEncryption;
            this.macBlock = null;

            KeyParameter keyParameter;

            byte[] N;
            if (parameters is AeadParameters)
            {
                AeadParameters aeadParameters = (AeadParameters) parameters;

                N = aeadParameters.GetNonce();
                initialAssociatedText = aeadParameters.GetAssociatedText();

                int macSizeBits = aeadParameters.MacSize;
                if (macSizeBits < 64 || macSizeBits > 128 || macSizeBits % 8 != 0)
                    throw new ArgumentException("Invalid value for MAC size: " + macSizeBits);

                macSize = macSizeBits / 8;
                keyParameter = aeadParameters.Key;
            }
            else if (parameters is ParametersWithIV)
            {
                ParametersWithIV parametersWithIV = (ParametersWithIV) parameters;

                N = parametersWithIV.GetIV();
                initialAssociatedText = null;
                macSize = 16;
                keyParameter = (KeyParameter) parametersWithIV.Parameters;
            }
            else
            {
                throw new ArgumentException("invalid parameters passed to OCB");
            }

            this.hashBlock = new byte[16];
            this.mainBlock = new byte[forEncryption ? BLOCK_SIZE : (BLOCK_SIZE + macSize)];

            if (N == null)
            {
                N = new byte[0];
            }

            if (N.Length > 15)
            {
                throw new ArgumentException("IV must be no more than 15 bytes");
            }

            /*
             * KEY-DEPENDENT INITIALISATION
             */

            if (keyParameter != null)
            {
                // hashCipher always used in forward mode
                hashCipher.Init(true, keyParameter);
                mainCipher.Init(forEncryption, keyParameter);
                KtopInput = null;
            }
            else if (oldForEncryption != forEncryption)
            {
                throw new ArgumentException("cannot change encrypting state without providing key.");
            }

            this.L_Asterisk = new byte[16];
            hashCipher.ProcessBlock(L_Asterisk, 0, L_Asterisk, 0);

            this.L_Dollar = OCB_double(L_Asterisk);

            this.L = Platform.CreateArrayList();
            this.L.Add(OCB_double(L_Dollar));

            /*
             * NONCE-DEPENDENT AND PER-ENCRYPTION/DECRYPTION INITIALISATION
             */

            int bottom = ProcessNonce(N);

            int bits = bottom % 8, bytes = bottom / 8;
            if (bits == 0)
            {
                Array.Copy(Stretch, bytes, OffsetMAIN_0, 0, 16);
            }
            else
            {
                for (int i = 0; i < 16; ++i)
                {
                    uint b1 = Stretch[bytes];
                    uint b2 = Stretch[++bytes];
                    this.OffsetMAIN_0[i] = (byte) ((b1 << bits) | (b2 >> (8 - bits)));
                }
            }

            this.hashBlockPos = 0;
            this.mainBlockPos = 0;

            this.hashBlockCount = 0;
            this.mainBlockCount = 0;

            this.OffsetHASH = new byte[16];
            this.Sum = new byte[16];
            Array.Copy(OffsetMAIN_0, 0, OffsetMAIN, 0, 16);
            this.Checksum = new byte[16];

            if (initialAssociatedText != null)
            {
                ProcessAadBytes(initialAssociatedText, 0, initialAssociatedText.Length);
            }
        }

        protected virtual int ProcessNonce(byte[] N)
        {
            byte[] nonce = new byte[16];
            Array.Copy(N, 0, nonce, nonce.Length - N.Length, N.Length);
            nonce[0] = (byte)(macSize << 4);
            nonce[15 - N.Length] |= 1;

            int bottom = nonce[15] & 0x3F;
            nonce[15] &= 0xC0;

            /*
             * When used with incrementing nonces, the cipher is only applied once every 64 inits.
             */
            if (KtopInput == null || !Arrays.AreEqual(nonce, KtopInput))
            {
                byte[] Ktop = new byte[16];
                KtopInput = nonce;
                hashCipher.ProcessBlock(KtopInput, 0, Ktop, 0);
                Array.Copy(Ktop, 0, Stretch, 0, 16);
                for (int i = 0; i < 8; ++i)
                {
                    Stretch[16 + i] = (byte)(Ktop[i] ^ Ktop[i + 1]);
                }
            }

            return bottom;
        }

        public virtual int GetBlockSize()
        {
            return BLOCK_SIZE;
        }

        public virtual byte[] GetMac()
        {
            return Arrays.Clone(macBlock);
        }

        public virtual int GetOutputSize(int len)
        {
            int totalData = len + mainBlockPos;
            if (forEncryption)
            {
                return totalData + macSize;
            }
            return totalData < macSize ? 0 : totalData - macSize;
        }

        public virtual int GetUpdateOutputSize(int len)
        {
            int totalData = len + mainBlockPos;
            if (!forEncryption)
            {
                if (totalData < macSize)
                {
                    return 0;
                }
                totalData -= macSize;
            }
            return totalData - totalData % BLOCK_SIZE;
        }

        public virtual void ProcessAadByte(byte input)
        {
            hashBlock[hashBlockPos] = input;
            if (++hashBlockPos == hashBlock.Length)
            {
                ProcessHashBlock();
            }
        }

        public virtual void ProcessAadBytes(byte[] input, int off, int len)
        {
            for (int i = 0; i < len; ++i)
            {
                hashBlock[hashBlockPos] = input[off + i];
                if (++hashBlockPos == hashBlock.Length)
                {
                    ProcessHashBlock();
                }
            }
        }

        public virtual int ProcessByte(byte input, byte[] output, int outOff)
        {
            mainBlock[mainBlockPos] = input;
            if (++mainBlockPos == mainBlock.Length)
            {
                ProcessMainBlock(output, outOff);
                return BLOCK_SIZE;
            }
            return 0;
        }

        public virtual int ProcessBytes(byte[] input, int inOff, int len, byte[] output, int outOff)
        {
            int resultLen = 0;

            for (int i = 0; i < len; ++i)
            {
                mainBlock[mainBlockPos] = input[inOff + i];
                if (++mainBlockPos == mainBlock.Length)
                {
                    ProcessMainBlock(output, outOff + resultLen);
                    resultLen += BLOCK_SIZE;
                }
            }

            return resultLen;
        }

        public virtual int DoFinal(byte[] output, int outOff)
        {
            /*
             * For decryption, get the tag from the end of the message
             */
            byte[] tag = null;
            if (!forEncryption) {
                if (mainBlockPos < macSize)
                    throw new InvalidCipherTextException("data too short");

                mainBlockPos -= macSize;
                tag = new byte[macSize];
                Array.Copy(mainBlock, mainBlockPos, tag, 0, macSize);
            }

            /*
             * HASH: Process any final partial block; compute final hash value
             */
            if (hashBlockPos > 0)
            {
                OCB_extend(hashBlock, hashBlockPos);
                UpdateHASH(L_Asterisk);
            }

            /*
             * OCB-ENCRYPT/OCB-DECRYPT: Process any final partial block
             */
            if (mainBlockPos > 0)
            {
                if (forEncryption)
                {
                    OCB_extend(mainBlock, mainBlockPos);
                    Xor(Checksum, mainBlock);
                }

                Xor(OffsetMAIN, L_Asterisk);

                byte[] Pad = new byte[16];
                hashCipher.ProcessBlock(OffsetMAIN, 0, Pad, 0);

                Xor(mainBlock, Pad);

                Array.Copy(mainBlock, 0, output, outOff, mainBlockPos);

                if (!forEncryption)
                {
                    OCB_extend(mainBlock, mainBlockPos);
                    Xor(Checksum, mainBlock);
                }
            }

            /*
             * OCB-ENCRYPT/OCB-DECRYPT: Compute raw tag
             */
            Xor(Checksum, OffsetMAIN);
            Xor(Checksum, L_Dollar);
            hashCipher.ProcessBlock(Checksum, 0, Checksum, 0);
            Xor(Checksum, Sum);

            this.macBlock = new byte[macSize];
            Array.Copy(Checksum, 0, macBlock, 0, macSize);

            /*
             * Validate or append tag and reset this cipher for the next run
             */
            int resultLen = mainBlockPos;

            if (forEncryption)
            {
                // Append tag to the message
                Array.Copy(macBlock, 0, output, outOff + resultLen, macSize);
                resultLen += macSize;
            }
            else
            {
                // Compare the tag from the message with the calculated one
                if (!Arrays.ConstantTimeAreEqual(macBlock, tag))
                    throw new InvalidCipherTextException("mac check in OCB failed");
            }

            Reset(false);

            return resultLen;
        }

        public virtual void Reset()
        {
            Reset(true);
        }

        protected virtual void Clear(byte[] bs)
        {
            if (bs != null)
            {
                Array.Clear(bs, 0, bs.Length);
            }
        }

        protected virtual byte[] GetLSub(int n)
        {
            while (n >= L.Count)
            {
                L.Add(OCB_double((byte[]) L[L.Count - 1]));
            }
            return (byte[])L[n];
        }

        protected virtual void ProcessHashBlock()
        {
            /*
             * HASH: Process any whole blocks
             */
            UpdateHASH(GetLSub(OCB_ntz(++hashBlockCount)));
            hashBlockPos = 0;
        }

        protected virtual void ProcessMainBlock(byte[] output, int outOff)
        {
            /*
             * OCB-ENCRYPT/OCB-DECRYPT: Process any whole blocks
             */

            if (forEncryption)
            {
                Xor(Checksum, mainBlock);
                mainBlockPos = 0;
            }

            Xor(OffsetMAIN, GetLSub(OCB_ntz(++mainBlockCount)));

            Xor(mainBlock, OffsetMAIN);
            mainCipher.ProcessBlock(mainBlock, 0, mainBlock, 0);
            Xor(mainBlock, OffsetMAIN);

            Array.Copy(mainBlock, 0, output, outOff, 16);

            if (!forEncryption)
            {
                Xor(Checksum, mainBlock);
                Array.Copy(mainBlock, BLOCK_SIZE, mainBlock, 0, macSize);
                mainBlockPos = macSize;
            }
        }

        protected virtual void Reset(bool clearMac)
        {
            hashCipher.Reset();
            mainCipher.Reset();

            Clear(hashBlock);
            Clear(mainBlock);

            hashBlockPos = 0;
            mainBlockPos = 0;

            hashBlockCount = 0;
            mainBlockCount = 0;

            Clear(OffsetHASH);
            Clear(Sum);
            Array.Copy(OffsetMAIN_0, 0, OffsetMAIN, 0, 16);
            Clear(Checksum);

            if (clearMac)
            {
                macBlock = null;
            }

            if (initialAssociatedText != null)
            {
                ProcessAadBytes(initialAssociatedText, 0, initialAssociatedText.Length);
            }
        }

        protected virtual void UpdateHASH(byte[] LSub)
        {
            Xor(OffsetHASH, LSub);
            Xor(hashBlock, OffsetHASH);
            hashCipher.ProcessBlock(hashBlock, 0, hashBlock, 0);
            Xor(Sum, hashBlock);
        }

        protected static byte[] OCB_double(byte[] block)
        {
            byte[] result = new byte[16];
            int carry = ShiftLeft(block, result);

            /*
             * NOTE: This construction is an attempt at a constant-time implementation.
             */
            result[15] ^= (byte)(0x87 >> ((1 - carry) << 3));

            return result;
        }

        protected static void OCB_extend(byte[] block, int pos)
        {
            block[pos] = (byte) 0x80;
            while (++pos < 16)
            {
                block[pos] = 0;
            }
        }

        protected static int OCB_ntz(long x)
        {
            if (x == 0)
            {
                return 64;
            }

            int n = 0;
            ulong ux = (ulong)x;
            while ((ux & 1UL) == 0UL)
            {
                ++n;
                ux >>= 1;
            }
            return n;
        }

        protected static int ShiftLeft(byte[] block, byte[] output)
        {
            int i = 16;
            uint bit = 0;
            while (--i >= 0)
            {
                uint b = block[i];
                output[i] = (byte) ((b << 1) | bit);
                bit = (b >> 7) & 1;
            }
            return (int)bit;
        }

        protected static void Xor(byte[] block, byte[] val)
        {
            for (int i = 15; i >= 0; --i)
            {
                block[i] ^= val[i];
            }
        }
    }
}<|MERGE_RESOLUTION|>--- conflicted
+++ resolved
@@ -7,14 +7,8 @@
 namespace Org.BouncyCastle.Crypto.Modes
 {
     /**
-<<<<<<< HEAD
-     * An implementation of the "work in progress" Internet-Draft
-     * <a href="http://tools.ietf.org/html/draft-irtf-cfrg-ocb-07">The OCB Authenticated-Encryption
-     * Algorithm</a>, licensed per:
-=======
      * An implementation of <a href="http://tools.ietf.org/html/rfc7253">RFC 7253 on The OCB
      * Authenticated-Encryption Algorithm</a>, licensed per:
->>>>>>> b4c8b367
      * 
      * <blockquote><p><a href="http://www.cs.ucdavis.edu/~rogaway/ocb/license1.pdf">License for
      * Open-Source Software Implementations of OCB</a> (Jan 9, 2013) - 'License 1'<br/>
