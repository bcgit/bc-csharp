--- conflicted
+++ resolved
@@ -1,8 +1,4 @@
-<<<<<<< HEAD
-#if !NETCF_1_0 && !PCL
-=======
 #if !(NETCF_1_0 || PORTABLE)
->>>>>>> 053c2c57
 
 using System;
 using System.Security.Cryptography;
