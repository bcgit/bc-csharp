using System;
using System.Threading;
using System.Threading.Tasks;

namespace Org.BouncyCastle.Crypto.Prng
{
	/**
	 * A thread based seed generator - one source of randomness.
	 * <p>
	 * Based on an idea from Marcus Lippert.
	 * </p>
	 */
	public class ThreadedSeedGenerator
	{
		private class SeedGenerator
		{
#if NETCF_1_0
			// No volatile keyword, but all fields implicitly volatile anyway
			private int		counter = 0;
			private bool	stop = false;
#else
			private volatile int	counter = 0;
			private volatile bool	stop = false;
#endif

			private void Run(object ignored)
			{
				while (!this.stop)
				{
					this.counter++;
				}
			}

			public byte[] GenerateSeed(
				int		numBytes,
				bool	fast)
			{
<<<<<<< HEAD
#if SILVERLIGHT || NO_THREADS
=======
#if SILVERLIGHT || PORTABLE
>>>>>>> 053c2c57
                return DoGenerateSeed(numBytes, fast);
#else
                ThreadPriority originalPriority = Thread.CurrentThread.Priority;
                try
                {
                    Thread.CurrentThread.Priority = ThreadPriority.Normal;
                    return DoGenerateSeed(numBytes, fast);
                }
                finally
                {
                    Thread.CurrentThread.Priority = originalPriority;
                }
#endif
            }

            private byte[] DoGenerateSeed(
				int		numBytes,
				bool	fast)
            {
                this.counter = 0;
				this.stop = false;

				byte[] result = new byte[numBytes];
				int last = 0;
				int end = fast ? numBytes : numBytes * 8;

#if NO_THREADS
                Task.Run(() => Run(null));
#else
                ThreadPool.QueueUserWorkItem(new WaitCallback(Run));
#endif

				for (int i = 0; i < end; i++)
				{
<<<<<<< HEAD
				    using (var mre = new ManualResetEvent(false))
				    {
				        while (this.counter == last)
				        {
				            try
				            {
				                mre.WaitOne(1);
				            }
				            catch (Exception)
				            {
				                // ignore
				            }
				        }
				    }
=======
					while (this.counter == last)
					{
						try
						{
#if PORTABLE
                            new AutoResetEvent(false).WaitOne(1);
#else
 							Thread.Sleep(1);
#endif
						}
						catch (Exception)
						{
							// ignore
						}
					}
>>>>>>> 053c2c57

				    last = this.counter;

					if (fast)
					{
						result[i] = (byte) last;
					}
					else
					{
						int bytepos = i / 8;
						result[bytepos] = (byte) ((result[bytepos] << 1) | (last & 1));
					}
				}

				this.stop = true;

				return result;
			}
		}

		/**
		 * Generate seed bytes. Set fast to false for best quality.
		 * <p>
		 * If fast is set to true, the code should be round about 8 times faster when
		 * generating a long sequence of random bytes. 20 bytes of random values using
		 * the fast mode take less than half a second on a Nokia e70. If fast is set to false,
		 * it takes round about 2500 ms.
		 * </p>
		 * @param numBytes the number of bytes to generate
		 * @param fast true if fast mode should be used
		 */
		public byte[] GenerateSeed(
			int		numBytes,
			bool	fast)
		{
			return new SeedGenerator().GenerateSeed(numBytes, fast);
		}
	}
}<|MERGE_RESOLUTION|>--- conflicted
+++ resolved
@@ -35,11 +35,7 @@
 				int		numBytes,
 				bool	fast)
 			{
-<<<<<<< HEAD
-#if SILVERLIGHT || NO_THREADS
-=======
 #if SILVERLIGHT || PORTABLE
->>>>>>> 053c2c57
                 return DoGenerateSeed(numBytes, fast);
 #else
                 ThreadPriority originalPriority = Thread.CurrentThread.Priority;
@@ -67,29 +63,16 @@
 				int end = fast ? numBytes : numBytes * 8;
 
 #if NO_THREADS
-                Task.Run(() => Run(null));
+                Task.Factory.StartNew(() => Run(null), TaskCreationOptions.None);
+                
 #else
-                ThreadPool.QueueUserWorkItem(new WaitCallback(Run));
+				ThreadPool.QueueUserWorkItem(new WaitCallback(Run));
 #endif
 
 				for (int i = 0; i < end; i++)
 				{
-<<<<<<< HEAD
 				    using (var mre = new ManualResetEvent(false))
 				    {
-				        while (this.counter == last)
-				        {
-				            try
-				            {
-				                mre.WaitOne(1);
-				            }
-				            catch (Exception)
-				            {
-				                // ignore
-				            }
-				        }
-				    }
-=======
 					while (this.counter == last)
 					{
 						try
@@ -105,9 +88,9 @@
 							// ignore
 						}
 					}
->>>>>>> 053c2c57
+				    }
 
-				    last = this.counter;
+					last = this.counter;
 
 					if (fast)
 					{
