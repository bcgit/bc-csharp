﻿using System;
using System.Collections;
using System.IO;

using Org.BouncyCastle.Utilities;

namespace Org.BouncyCastle.Crypto.Tls
{
    public sealed class SessionParameters
    {
        public sealed class Builder
        {
            private int mCipherSuite = -1;
            private short mCompressionAlgorithm = -1;
            private byte[] mMasterSecret = null;
            private AbstractCertificate mPeerCertificate = null;
            private byte[] mPskIdentity = null;
            private byte[] mSrpIdentity = null;
            private byte[] mEncodedServerExtensions = null;
            private bool mExtendedMasterSecret = false;

            public Builder()
            {
            }

            public SessionParameters Build()
            {
                Validate(this.mCipherSuite >= 0, "cipherSuite");
                Validate(this.mCompressionAlgorithm >= 0, "compressionAlgorithm");
                Validate(this.mMasterSecret != null, "masterSecret");
                return new SessionParameters(mCipherSuite, (byte)mCompressionAlgorithm, mMasterSecret, mPeerCertificate,
                    mPskIdentity, mSrpIdentity, mEncodedServerExtensions, mExtendedMasterSecret);
            }

            public Builder SetCipherSuite(int cipherSuite)
            {
                this.mCipherSuite = cipherSuite;
                return this;
            }

            public Builder SetCompressionAlgorithm(byte compressionAlgorithm)
            {
                this.mCompressionAlgorithm = compressionAlgorithm;
                return this;
            }

            public Builder SetExtendedMasterSecret(bool extendedMasterSecret)
            {
                this.mExtendedMasterSecret = extendedMasterSecret;
                return this;
            }

            public Builder SetMasterSecret(byte[] masterSecret)
            {
                this.mMasterSecret = masterSecret;
                return this;
            }

            public Builder SetPeerCertificate(AbstractCertificate peerCertificate)
            {
                this.mPeerCertificate = peerCertificate;
                return this;
            }

            public Builder SetPskIdentity(byte[] pskIdentity)
            {
                this.mPskIdentity = pskIdentity;
                return this;
            }

            public Builder SetSrpIdentity(byte[] srpIdentity)
            {
                this.mSrpIdentity = srpIdentity;
                return this;
            }

            public Builder SetServerExtensions(IDictionary serverExtensions)
            {
                if (serverExtensions == null)
                {
                    mEncodedServerExtensions = null;
                }
                else
                {
                    MemoryStream buf = new MemoryStream();
                    TlsProtocol.WriteExtensions(buf, serverExtensions);
                    mEncodedServerExtensions = buf.ToArray();
                }
                return this;
            }

            private void Validate(bool condition, string parameter)
            {
                if (!condition)
                    throw new InvalidOperationException("Required session parameter '" + parameter + "' not configured");
            }
        }

        private int mCipherSuite;
        private byte mCompressionAlgorithm;
        private byte[] mMasterSecret;
        private AbstractCertificate mPeerCertificate;
        private byte[] mPskIdentity;
        private byte[] mSrpIdentity;
        private byte[] mEncodedServerExtensions;
        private bool mExtendedMasterSecret;

        private SessionParameters(int cipherSuite, byte compressionAlgorithm, byte[] masterSecret,
<<<<<<< HEAD
            AbstractCertificate peerCertificate, byte[] pskIdentity, byte[] srpIdentity, byte[] encodedServerExtensions)
=======
            Certificate peerCertificate, byte[] pskIdentity, byte[] srpIdentity, byte[] encodedServerExtensions,
            bool extendedMasterSecret)
>>>>>>> b0ec464b
        {
            this.mCipherSuite = cipherSuite;
            this.mCompressionAlgorithm = compressionAlgorithm;
            this.mMasterSecret = Arrays.Clone(masterSecret);
            this.mPeerCertificate = peerCertificate;
            this.mPskIdentity = Arrays.Clone(pskIdentity);
            this.mSrpIdentity = Arrays.Clone(srpIdentity);
            this.mEncodedServerExtensions = encodedServerExtensions;
            this.mExtendedMasterSecret = extendedMasterSecret;
        }

        public void Clear()
        {
            if (this.mMasterSecret != null)
            {
                Arrays.Fill(this.mMasterSecret, (byte)0);
            }
        }

        public SessionParameters Copy()
        {
            return new SessionParameters(mCipherSuite, mCompressionAlgorithm, mMasterSecret, mPeerCertificate,
                mPskIdentity, mSrpIdentity, mEncodedServerExtensions, mExtendedMasterSecret);
        }

        public int CipherSuite
        {
            get { return mCipherSuite; }
        }

        public byte CompressionAlgorithm
        {
            get { return mCompressionAlgorithm; }
        }

        public bool IsExtendedMasterSecret
        {
            get { return mExtendedMasterSecret; }
        }

        public byte[] MasterSecret
        {
            get { return mMasterSecret; }
        }

        public AbstractCertificate PeerCertificate
        {
            get { return mPeerCertificate; }
        }

        public byte[] PskIdentity
        {
            get { return mPskIdentity; }
        }

        public byte[] SrpIdentity
        {
            get { return mSrpIdentity; }
        }

        public IDictionary ReadServerExtensions()
        {
            if (mEncodedServerExtensions == null)
                return null;

            MemoryStream buf = new MemoryStream(mEncodedServerExtensions, false);
            return TlsProtocol.ReadExtensions(buf);
        }
    }
}<|MERGE_RESOLUTION|>--- conflicted
+++ resolved
@@ -106,12 +106,8 @@
         private bool mExtendedMasterSecret;
 
         private SessionParameters(int cipherSuite, byte compressionAlgorithm, byte[] masterSecret,
-<<<<<<< HEAD
             AbstractCertificate peerCertificate, byte[] pskIdentity, byte[] srpIdentity, byte[] encodedServerExtensions)
-=======
-            Certificate peerCertificate, byte[] pskIdentity, byte[] srpIdentity, byte[] encodedServerExtensions,
             bool extendedMasterSecret)
->>>>>>> b0ec464b
         {
             this.mCipherSuite = cipherSuite;
             this.mCompressionAlgorithm = compressionAlgorithm;
