--- conflicted
+++ resolved
@@ -95,9 +95,6 @@
                 int minimumCount = payloadLength + 16;
                 if (Length < minimumCount)
                     return null;
-<<<<<<< HEAD
-                return Arrays.CopyOf(ToArray(), payloadLength);
-=======
 
 #if PORTABLE
                 byte[] buf = ToArray();
@@ -106,7 +103,6 @@
 #endif
 
                 return Arrays.CopyOf(buf, payloadLength);
->>>>>>> 41984869
             }
         }
     }
