using System;
using System.Collections;

using Org.BouncyCastle.Crypto;
using Org.BouncyCastle.Crypto.Parameters;
using Org.BouncyCastle.Math;
using Org.BouncyCastle.Security;
using Org.BouncyCastle.Utilities;
using Org.BouncyCastle.Utilities.Collections;

namespace Org.BouncyCastle.Crypto.Generators
{
	/**
	 * Key generation parameters for NaccacheStern cipher. For details on this cipher, please see
	 *
	 * http://www.gemplus.com/smart/rd/publications/pdf/NS98pkcs.pdf
	 */
	public class NaccacheSternKeyPairGenerator
		: IAsymmetricCipherKeyPairGenerator
	{
		private static readonly int[] smallPrimes =
		{
			3, 5, 7, 11, 13, 17, 19, 23, 29, 31, 37, 41, 43, 47, 53, 59, 61, 67,
			71, 73, 79, 83, 89, 97, 101, 103, 107, 109, 113, 127, 131, 137, 139, 149,
			151, 157, 163, 167, 173, 179, 181, 191, 193, 197, 199, 211, 223, 227, 229, 233,
			239, 241, 251, 257, 263, 269, 271, 277, 281, 283, 293, 307, 311, 313, 317, 331,
			337, 347, 349, 353, 359, 367, 373, 379, 383, 389, 397, 401, 409, 419, 421, 431,
			433, 439, 443, 449, 457, 461, 463, 467, 479, 487, 491, 499, 503, 509, 521, 523,
			541, 547, 557
		};

		private NaccacheSternKeyGenerationParameters param;

		/*
		 * (non-Javadoc)
		 *
		 * @see org.bouncycastle.crypto.AsymmetricCipherKeyPairGenerator#init(org.bouncycastle.crypto.KeyGenerationParameters)
		 */
		public void Init(KeyGenerationParameters parameters)
		{
			this.param = (NaccacheSternKeyGenerationParameters)parameters;
		}

		/*
		 * (non-Javadoc)
		 *
		 * @see org.bouncycastle.crypto.AsymmetricCipherKeyPairGenerator#generateKeyPair()
		 */
		public AsymmetricCipherKeyPair GenerateKeyPair()
		{
			int strength = param.Strength;
			SecureRandom rand = param.Random;
			int certainty = param.Certainty;

<<<<<<< HEAD
			if (debug)
			{
                System.Diagnostics.Debug.WriteLine("Fetching first " + param.CountSmallPrimes + " primes.");
			}

			IList smallPrimes = findFirstPrimes(param.CountSmallPrimes);
=======
            IList smallPrimes = findFirstPrimes(param.CountSmallPrimes);
>>>>>>> 053c2c57

			smallPrimes = permuteList(smallPrimes, rand);

			BigInteger u = BigInteger.One;
			BigInteger v = BigInteger.One;

			for (int i = 0; i < smallPrimes.Count / 2; i++)
			{
				u = u.Multiply((BigInteger)smallPrimes[i]);
			}
			for (int i = smallPrimes.Count / 2; i < smallPrimes.Count; i++)
			{
				v = v.Multiply((BigInteger)smallPrimes[i]);
			}

			BigInteger sigma = u.Multiply(v);

			// n = (2 a u _p + 1 ) ( 2 b v _q + 1)
			// -> |n| = strength
			// |2| = 1 in bits
			// -> |a| * |b| = |n| - |u| - |v| - |_p| - |_q| - |2| -|2|
			// remainingStrength = strength - sigma.bitLength() - _p.bitLength() -
			// _q.bitLength() - 1 -1
			int remainingStrength = strength - sigma.BitLength - 48;
			BigInteger a = generatePrime(remainingStrength / 2 + 1, certainty, rand);
			BigInteger b = generatePrime(remainingStrength / 2 + 1, certainty, rand);

			BigInteger _p;
			BigInteger _q;
			BigInteger p;
			BigInteger q;

			long tries = 0;
<<<<<<< HEAD
			if (debug)
			{
                System.Diagnostics.Debug.WriteLine("generating p and q");
			}
=======
>>>>>>> 053c2c57

            BigInteger _2au = a.Multiply(u).ShiftLeft(1);
			BigInteger _2bv = b.Multiply(v).ShiftLeft(1);

			for (;;)
			{
				tries++;

				_p = generatePrime(24, certainty, rand);

				p = _p.Multiply(_2au).Add(BigInteger.One);

				if (!p.IsProbablePrime(certainty))
					continue;

				for (;;)
				{
					_q = generatePrime(24, certainty, rand);

					if (_p.Equals(_q))
						continue;

					q = _q.Multiply(_2bv).Add(BigInteger.One);

					if (q.IsProbablePrime(certainty))
						break;
				}

				if (!sigma.Gcd(_p.Multiply(_q)).Equals(BigInteger.One))
				{
<<<<<<< HEAD
                    System.Diagnostics.Debug.WriteLine("sigma.gcd(_p.mult(_q)) != 1!\n _p: " + _p + "\n _q: " + _q);
=======
                    //Console.WriteLine("sigma.gcd(_p.mult(_q)) != 1!\n _p: " + _p +"\n _q: "+ _q );
>>>>>>> 053c2c57
					continue;
				}

				if (p.Multiply(q).BitLength < strength)
				{
<<<<<<< HEAD
					if (debug)
					{
                        System.Diagnostics.Debug.WriteLine("key size too small. Should be " + strength + " but is actually "
							+ p.Multiply(q).BitLength);
					}
=======
>>>>>>> 053c2c57
					continue;
				}
				break;
			}

<<<<<<< HEAD
			if (debug)
			{
                System.Diagnostics.Debug.WriteLine("needed " + tries + " tries to generate p and q.");
			}

=======
>>>>>>> 053c2c57
			BigInteger n = p.Multiply(q);
			BigInteger phi_n = p.Subtract(BigInteger.One).Multiply(q.Subtract(BigInteger.One));
			BigInteger g;
			tries = 0;
<<<<<<< HEAD
			if (debug)
			{
                System.Diagnostics.Debug.WriteLine("generating g");
			}
			for (;;)
=======

            for (;;)
>>>>>>> 053c2c57
			{
				// TODO After the first loop, just regenerate one randomly-selected gPart each time?
				IList gParts = Platform.CreateArrayList();
				for (int ind = 0; ind != smallPrimes.Count; ind++)
				{
					BigInteger i = (BigInteger)smallPrimes[ind];
					BigInteger e = phi_n.Divide(i);

					for (;;)
					{
						tries++;

						g = generatePrime(strength, certainty, rand);

						if (!g.ModPow(e, n).Equals(BigInteger.One))
						{
							gParts.Add(g);
							break;
						}
					}
				}
				g = BigInteger.One;
				for (int i = 0; i < smallPrimes.Count; i++)
				{
					BigInteger gPart = (BigInteger) gParts[i];
					BigInteger smallPrime = (BigInteger) smallPrimes[i];
					g = g.Multiply(gPart.ModPow(sigma.Divide(smallPrime), n)).Mod(n);
				}

				// make sure that g is not divisible by p_i or q_i
				bool divisible = false;
				for (int i = 0; i < smallPrimes.Count; i++)
				{
					if (g.ModPow(phi_n.Divide((BigInteger)smallPrimes[i]), n).Equals(BigInteger.One))
					{
<<<<<<< HEAD
						if (debug)
						{
                            System.Diagnostics.Debug.WriteLine("g has order phi(n)/" + smallPrimes[i] + "\n g: " + g);
						}
=======
>>>>>>> 053c2c57
						divisible = true;
						break;
					}
				}

				if (divisible)
				{
					continue;
				}

				// make sure that g has order > phi_n/4

				//if (g.ModPow(phi_n.Divide(BigInteger.ValueOf(4)), n).Equals(BigInteger.One))
				if (g.ModPow(phi_n.ShiftRight(2), n).Equals(BigInteger.One))
				{
<<<<<<< HEAD
					if (debug)
					{
                        System.Diagnostics.Debug.WriteLine("g has order phi(n)/4\n g:" + g);
					}
=======
>>>>>>> 053c2c57
					continue;
				}

				if (g.ModPow(phi_n.Divide(_p), n).Equals(BigInteger.One))
				{
<<<<<<< HEAD
					if (debug)
					{
                        System.Diagnostics.Debug.WriteLine("g has order phi(n)/p'\n g: " + g);
					}
=======
>>>>>>> 053c2c57
					continue;
				}
				if (g.ModPow(phi_n.Divide(_q), n).Equals(BigInteger.One))
				{
<<<<<<< HEAD
					if (debug)
					{
                        System.Diagnostics.Debug.WriteLine("g has order phi(n)/q'\n g: " + g);
					}
=======
>>>>>>> 053c2c57
					continue;
				}
				if (g.ModPow(phi_n.Divide(a), n).Equals(BigInteger.One))
				{
<<<<<<< HEAD
					if (debug)
					{
                        System.Diagnostics.Debug.WriteLine("g has order phi(n)/a\n g: " + g);
					}
=======
>>>>>>> 053c2c57
					continue;
				}
				if (g.ModPow(phi_n.Divide(b), n).Equals(BigInteger.One))
				{
<<<<<<< HEAD
					if (debug)
					{
                        System.Diagnostics.Debug.WriteLine("g has order phi(n)/b\n g: " + g);
					}
=======
>>>>>>> 053c2c57
					continue;
				}
				break;
			}
<<<<<<< HEAD
			if (debug)
			{
                System.Diagnostics.Debug.WriteLine("needed " + tries + " tries to generate g");
                System.Diagnostics.Debug.WriteLine("");
                System.Diagnostics.Debug.WriteLine("found new NaccacheStern cipher variables:");
                System.Diagnostics.Debug.WriteLine("smallPrimes: " + CollectionUtilities.ToString(smallPrimes));
                System.Diagnostics.Debug.WriteLine("sigma:...... " + sigma + " (" + sigma.BitLength + " bits)");
                System.Diagnostics.Debug.WriteLine("a:.......... " + a);
                System.Diagnostics.Debug.WriteLine("b:.......... " + b);
                System.Diagnostics.Debug.WriteLine("p':......... " + _p);
                System.Diagnostics.Debug.WriteLine("q':......... " + _q);
                System.Diagnostics.Debug.WriteLine("p:.......... " + p);
                System.Diagnostics.Debug.WriteLine("q:.......... " + q);
                System.Diagnostics.Debug.WriteLine("n:.......... " + n);
                System.Diagnostics.Debug.WriteLine("phi(n):..... " + phi_n);
                System.Diagnostics.Debug.WriteLine("g:.......... " + g);
                System.Diagnostics.Debug.WriteLine("");
			}
=======
>>>>>>> 053c2c57

            return new AsymmetricCipherKeyPair(new NaccacheSternKeyParameters(false, g, n, sigma.BitLength),
				new NaccacheSternPrivateKeyParameters(g, n, sigma.BitLength, smallPrimes, phi_n));
		}

		private static BigInteger generatePrime(
			int bitLength,
			int certainty,
			SecureRandom rand)
		{
			return new BigInteger(bitLength, certainty, rand);
		}

		/**
		 * Generates a permuted ArrayList from the original one. The original List
		 * is not modified
		 *
		 * @param arr
		 *            the ArrayList to be permuted
		 * @param rand
		 *            the source of Randomness for permutation
		 * @return a new IList with the permuted elements.
		 */
		private static IList permuteList(
			IList           arr,
			SecureRandom    rand)
		{
            // TODO Create a utility method for generating permutation of first 'n' integers

            IList retval = Platform.CreateArrayList(arr.Count);

			foreach (object element in arr)
			{
				int index = rand.Next(retval.Count + 1);
				retval.Insert(index, element);
			}

			return retval;
		}

		/**
		 * Finds the first 'count' primes starting with 3
		 *
		 * @param count
		 *            the number of primes to find
		 * @return a vector containing the found primes as Integer
		 */
		private static IList findFirstPrimes(
			int count)
		{
			IList primes = Platform.CreateArrayList(count);

			for (int i = 0; i != count; i++)
			{
				primes.Add(BigInteger.ValueOf(smallPrimes[i]));
			}

			return primes;
		}

	}
}<|MERGE_RESOLUTION|>--- conflicted
+++ resolved
@@ -52,16 +52,7 @@
 			SecureRandom rand = param.Random;
 			int certainty = param.Certainty;
 
-<<<<<<< HEAD
-			if (debug)
-			{
-                System.Diagnostics.Debug.WriteLine("Fetching first " + param.CountSmallPrimes + " primes.");
-			}
-
 			IList smallPrimes = findFirstPrimes(param.CountSmallPrimes);
-=======
-            IList smallPrimes = findFirstPrimes(param.CountSmallPrimes);
->>>>>>> 053c2c57
 
 			smallPrimes = permuteList(smallPrimes, rand);
 
@@ -95,15 +86,8 @@
 			BigInteger q;
 
 			long tries = 0;
-<<<<<<< HEAD
-			if (debug)
-			{
-                System.Diagnostics.Debug.WriteLine("generating p and q");
-			}
-=======
->>>>>>> 053c2c57
-
-            BigInteger _2au = a.Multiply(u).ShiftLeft(1);
+
+			BigInteger _2au = a.Multiply(u).ShiftLeft(1);
 			BigInteger _2bv = b.Multiply(v).ShiftLeft(1);
 
 			for (;;)
@@ -132,51 +116,23 @@
 
 				if (!sigma.Gcd(_p.Multiply(_q)).Equals(BigInteger.One))
 				{
-<<<<<<< HEAD
-                    System.Diagnostics.Debug.WriteLine("sigma.gcd(_p.mult(_q)) != 1!\n _p: " + _p + "\n _q: " + _q);
-=======
                     //Console.WriteLine("sigma.gcd(_p.mult(_q)) != 1!\n _p: " + _p +"\n _q: "+ _q );
->>>>>>> 053c2c57
 					continue;
 				}
 
 				if (p.Multiply(q).BitLength < strength)
 				{
-<<<<<<< HEAD
-					if (debug)
-					{
-                        System.Diagnostics.Debug.WriteLine("key size too small. Should be " + strength + " but is actually "
-							+ p.Multiply(q).BitLength);
-					}
-=======
->>>>>>> 053c2c57
 					continue;
 				}
 				break;
 			}
 
-<<<<<<< HEAD
-			if (debug)
-			{
-                System.Diagnostics.Debug.WriteLine("needed " + tries + " tries to generate p and q.");
-			}
-
-=======
->>>>>>> 053c2c57
 			BigInteger n = p.Multiply(q);
 			BigInteger phi_n = p.Subtract(BigInteger.One).Multiply(q.Subtract(BigInteger.One));
 			BigInteger g;
 			tries = 0;
-<<<<<<< HEAD
-			if (debug)
-			{
-                System.Diagnostics.Debug.WriteLine("generating g");
-			}
+
 			for (;;)
-=======
-
-            for (;;)
->>>>>>> 053c2c57
 			{
 				// TODO After the first loop, just regenerate one randomly-selected gPart each time?
 				IList gParts = Platform.CreateArrayList();
@@ -212,13 +168,6 @@
 				{
 					if (g.ModPow(phi_n.Divide((BigInteger)smallPrimes[i]), n).Equals(BigInteger.One))
 					{
-<<<<<<< HEAD
-						if (debug)
-						{
-                            System.Diagnostics.Debug.WriteLine("g has order phi(n)/" + smallPrimes[i] + "\n g: " + g);
-						}
-=======
->>>>>>> 053c2c57
 						divisible = true;
 						break;
 					}
@@ -234,85 +183,29 @@
 				//if (g.ModPow(phi_n.Divide(BigInteger.ValueOf(4)), n).Equals(BigInteger.One))
 				if (g.ModPow(phi_n.ShiftRight(2), n).Equals(BigInteger.One))
 				{
-<<<<<<< HEAD
-					if (debug)
-					{
-                        System.Diagnostics.Debug.WriteLine("g has order phi(n)/4\n g:" + g);
-					}
-=======
->>>>>>> 053c2c57
 					continue;
 				}
 
 				if (g.ModPow(phi_n.Divide(_p), n).Equals(BigInteger.One))
 				{
-<<<<<<< HEAD
-					if (debug)
-					{
-                        System.Diagnostics.Debug.WriteLine("g has order phi(n)/p'\n g: " + g);
-					}
-=======
->>>>>>> 053c2c57
 					continue;
 				}
 				if (g.ModPow(phi_n.Divide(_q), n).Equals(BigInteger.One))
 				{
-<<<<<<< HEAD
-					if (debug)
-					{
-                        System.Diagnostics.Debug.WriteLine("g has order phi(n)/q'\n g: " + g);
-					}
-=======
->>>>>>> 053c2c57
 					continue;
 				}
 				if (g.ModPow(phi_n.Divide(a), n).Equals(BigInteger.One))
 				{
-<<<<<<< HEAD
-					if (debug)
-					{
-                        System.Diagnostics.Debug.WriteLine("g has order phi(n)/a\n g: " + g);
-					}
-=======
->>>>>>> 053c2c57
 					continue;
 				}
 				if (g.ModPow(phi_n.Divide(b), n).Equals(BigInteger.One))
 				{
-<<<<<<< HEAD
-					if (debug)
-					{
-                        System.Diagnostics.Debug.WriteLine("g has order phi(n)/b\n g: " + g);
-					}
-=======
->>>>>>> 053c2c57
 					continue;
 				}
 				break;
 			}
-<<<<<<< HEAD
-			if (debug)
-			{
-                System.Diagnostics.Debug.WriteLine("needed " + tries + " tries to generate g");
-                System.Diagnostics.Debug.WriteLine("");
-                System.Diagnostics.Debug.WriteLine("found new NaccacheStern cipher variables:");
-                System.Diagnostics.Debug.WriteLine("smallPrimes: " + CollectionUtilities.ToString(smallPrimes));
-                System.Diagnostics.Debug.WriteLine("sigma:...... " + sigma + " (" + sigma.BitLength + " bits)");
-                System.Diagnostics.Debug.WriteLine("a:.......... " + a);
-                System.Diagnostics.Debug.WriteLine("b:.......... " + b);
-                System.Diagnostics.Debug.WriteLine("p':......... " + _p);
-                System.Diagnostics.Debug.WriteLine("q':......... " + _q);
-                System.Diagnostics.Debug.WriteLine("p:.......... " + p);
-                System.Diagnostics.Debug.WriteLine("q:.......... " + q);
-                System.Diagnostics.Debug.WriteLine("n:.......... " + n);
-                System.Diagnostics.Debug.WriteLine("phi(n):..... " + phi_n);
-                System.Diagnostics.Debug.WriteLine("g:.......... " + g);
-                System.Diagnostics.Debug.WriteLine("");
-			}
-=======
->>>>>>> 053c2c57
-
-            return new AsymmetricCipherKeyPair(new NaccacheSternKeyParameters(false, g, n, sigma.BitLength),
+
+			return new AsymmetricCipherKeyPair(new NaccacheSternKeyParameters(false, g, n, sigma.BitLength),
 				new NaccacheSternPrivateKeyParameters(g, n, sigma.BitLength, smallPrimes, phi_n));
 		}
 
