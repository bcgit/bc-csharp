﻿using System;
using System.IO;
using System.Runtime.CompilerServices;

using Org.BouncyCastle.Crypto.Parameters;
using Org.BouncyCastle.Math.EC.Rfc8032;
using Org.BouncyCastle.Utilities;
using Org.BouncyCastle.Utilities.IO;

namespace Org.BouncyCastle.Crypto.Signers
{
    public class Ed448Signer
        : ISigner
    {
        private readonly Buffer buffer = new Buffer();
        private readonly byte[] context;

        private bool forSigning;
        private Ed448PrivateKeyParameters privateKey;
        private Ed448PublicKeyParameters publicKey;

        public Ed448Signer(byte[] context)
        {
            this.context = Arrays.Clone(context);
        }

        public virtual string AlgorithmName
        {
            get { return "Ed448"; }
        }

        public virtual void Init(bool forSigning, ICipherParameters parameters)
        {
            this.forSigning = forSigning;

            if (forSigning)
            {
                // TODO Allow IAsymmetricCipherKeyPair to be an ICipherParameters?

                this.privateKey = (Ed448PrivateKeyParameters)parameters;
                this.publicKey = privateKey.GeneratePublicKey();
            }
            else
            {
                this.privateKey = null;
                this.publicKey = (Ed448PublicKeyParameters)parameters;
            }

            Reset();
        }

        public virtual void Update(byte b)
        {
            buffer.WriteByte(b);
        }

        public virtual void BlockUpdate(byte[] buf, int off, int len)
        {
            buffer.Write(buf, off, len);
        }

        public virtual byte[] GenerateSignature()
        {
            if (!forSigning || null == privateKey)
                throw new InvalidOperationException("Ed448Signer not initialised for signature generation.");

            return buffer.GenerateSignature(privateKey, publicKey, context);
        }

        public virtual bool VerifySignature(byte[] signature)
        {
            if (forSigning || null == publicKey)
                throw new InvalidOperationException("Ed448Signer not initialised for verification");

            return buffer.VerifySignature(publicKey, context, signature);
        }

        public virtual void Reset()
        {
            buffer.Reset();
        }

        private class Buffer : MemoryStream
        {
            private readonly object lockObject = new object();

            // https://stackoverflow.com/questions/2223656/what-does-methodimploptions-synchronized-do
            // Not available in lower .net standard versions
            //[MethodImpl(MethodImplOptions.Synchronized)]
            internal byte[] GenerateSignature(Ed448PrivateKeyParameters privateKey, Ed448PublicKeyParameters publicKey, byte[] ctx)
            {
                lock (lockObject)
                {
#if PORTABLE
                    byte[] buf = ToArray();
                    int count = buf.Length;
#else
                    byte[] buf = GetBuffer();
                    int count = (int)Position;
#endif
                    byte[] signature = new byte[Ed448PrivateKeyParameters.SignatureSize];
                    privateKey.Sign(Ed448.Algorithm.Ed448, publicKey, ctx, buf, 0, count, signature, 0);
                    Reset();
                    return signature;
                }
            }

            // https://stackoverflow.com/questions/2223656/what-does-methodimploptions-synchronized-do
            // Not available in lower .net standard versions
            //[MethodImpl(MethodImplOptions.Synchronized)]
            internal bool VerifySignature(Ed448PublicKeyParameters publicKey, byte[] ctx, byte[] signature)
            {
                lock (lockObject)
                {
#if PORTABLE
                    byte[] buf = ToArray();
                    int count = buf.Length;
#else
                    byte[] buf = GetBuffer();
                    int count = (int)Position;
#endif
                    byte[] pk = publicKey.GetEncoded();
                    bool result = Ed448.Verify(signature, 0, pk, 0, ctx, buf, 0, count);
                    Reset();
                    return result;
                }
            }

            // https://stackoverflow.com/questions/2223656/what-does-methodimploptions-synchronized-do
            // Not available in lower .net standard versions
            //[MethodImpl(MethodImplOptions.Synchronized)]
            internal void Reset()
            {
<<<<<<< HEAD
                lock (lockObject)
                {
#if PORTABLE
                    this.Position = 0L;

                    // TODO Clear using Write method
#else
                    Array.Clear(GetBuffer(), 0, (int)Position);
=======
                long count = Position;
#if PORTABLE
                this.Position = 0L;
                Streams.WriteZeroes(this, count);
#else
                Array.Clear(GetBuffer(), 0, (int)count);
>>>>>>> 3fb7da2e
#endif
                    this.Position = 0L;
                }
            }
        }
    }
}<|MERGE_RESOLUTION|>--- conflicted
+++ resolved
@@ -131,23 +131,13 @@
             //[MethodImpl(MethodImplOptions.Synchronized)]
             internal void Reset()
             {
-<<<<<<< HEAD
                 lock (lockObject)
                 {
 #if PORTABLE
                     this.Position = 0L;
-
-                    // TODO Clear using Write method
+                    Streams.WriteZeroes(this, count);
 #else
                     Array.Clear(GetBuffer(), 0, (int)Position);
-=======
-                long count = Position;
-#if PORTABLE
-                this.Position = 0L;
-                Streams.WriteZeroes(this, count);
-#else
-                Array.Clear(GetBuffer(), 0, (int)count);
->>>>>>> 3fb7da2e
 #endif
                     this.Position = 0L;
                 }
