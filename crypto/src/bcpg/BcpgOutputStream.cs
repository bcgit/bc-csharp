using System;
using System.IO;

using Org.BouncyCastle.Utilities;
using Org.BouncyCastle.Utilities.IO;

namespace Org.BouncyCastle.Bcpg
{
	/// <remarks>Basic output stream.</remarks>
    public class BcpgOutputStream
        : BaseOutputStream
    {
		internal static BcpgOutputStream Wrap(
			Stream outStr)
		{
			if (outStr is BcpgOutputStream)
			{
				return (BcpgOutputStream) outStr;
			}

			return new BcpgOutputStream(outStr);
		}

		private Stream outStr;
        private byte[] partialBuffer;
        private int partialBufferLength;
        private int partialPower;
        private int partialOffset;
        private const int BufferSizePower = 16; // 2^16 size buffer on long files

		/// <summary>Create a stream representing a general packet.</summary>
		/// <param name="outStr">Output stream to write to.</param>
		public BcpgOutputStream(
            Stream outStr)
        {
			if (outStr == null)
				throw new ArgumentNullException("outStr");

			this.outStr = outStr;
        }

		/// <summary>Create a stream representing an old style partial object.</summary>
		/// <param name="outStr">Output stream to write to.</param>
		/// <param name="tag">The packet tag for the object.</param>
        public BcpgOutputStream(
            Stream		outStr,
            PacketTag	tag)
        {
			if (outStr == null)
				throw new ArgumentNullException("outStr");

			this.outStr = outStr;
            this.WriteHeader(tag, true, true, 0);
        }

		/// <summary>Create a stream representing a general packet.</summary>
		/// <param name="outStr">Output stream to write to.</param>
		/// <param name="tag">Packet tag.</param>
		/// <param name="length">Size of chunks making up the packet.</param>
		/// <param name="oldFormat">If true, the header is written out in old format.</param>
		public BcpgOutputStream(
            Stream		outStr,
            PacketTag	tag,
            long		length,
            bool		oldFormat)
        {
			if (outStr == null)
				throw new ArgumentNullException("outStr");

			this.outStr = outStr;

            if (length > 0xFFFFFFFFL)
            {
                this.WriteHeader(tag, false, true, 0);
                this.partialBufferLength = 1 << BufferSizePower;
                this.partialBuffer = new byte[partialBufferLength];
				this.partialPower = BufferSizePower;
				this.partialOffset = 0;
            }
            else
            {
                this.WriteHeader(tag, oldFormat, false, length);
            }
        }

		/// <summary>Create a new style partial input stream buffered into chunks.</summary>
		/// <param name="outStr">Output stream to write to.</param>
		/// <param name="tag">Packet tag.</param>
		/// <param name="length">Size of chunks making up the packet.</param>
		public BcpgOutputStream(
            Stream		outStr,
            PacketTag	tag,
            long		length)
        {
			if (outStr == null)
				throw new ArgumentNullException("outStr");

            this.outStr = outStr;
            this.WriteHeader(tag, false, false, length);
        }

		/// <summary>Create a new style partial input stream buffered into chunks.</summary>
		/// <param name="outStr">Output stream to write to.</param>
		/// <param name="tag">Packet tag.</param>
		/// <param name="buffer">Buffer to use for collecting chunks.</param>
        public BcpgOutputStream(
            Stream		outStr,
            PacketTag	tag,
            byte[]		buffer)
        {
			if (outStr == null)
				throw new ArgumentNullException("outStr");

            this.outStr = outStr;
            this.WriteHeader(tag, false, true, 0);

			this.partialBuffer = buffer;

			uint length = (uint) partialBuffer.Length;
            for (partialPower = 0; length != 1; partialPower++)
            {
                length >>= 1;
            }

			if (partialPower > 30)
            {
                throw new IOException("Buffer cannot be greater than 2^30 in length.");
            }
            this.partialBufferLength = 1 << partialPower;
            this.partialOffset = 0;
        }

		private void WriteNewPacketLength(
            long bodyLen)
        {
            if (bodyLen < 192)
            {
                outStr.WriteByte((byte)bodyLen);
            }
            else if (bodyLen <= 8383)
            {
                bodyLen -= 192;

                outStr.WriteByte((byte)(((bodyLen >> 8) & 0xff) + 192));
                outStr.WriteByte((byte)bodyLen);
            }
            else
            {
                outStr.WriteByte(0xff);
                outStr.WriteByte((byte)(bodyLen >> 24));
                outStr.WriteByte((byte)(bodyLen >> 16));
                outStr.WriteByte((byte)(bodyLen >> 8));
                outStr.WriteByte((byte)bodyLen);
            }
        }

        private void WriteHeader(
            PacketTag	tag,
            bool		oldPackets,
            bool		partial,
            long		bodyLen)
        {
            int hdr = 0x80;

            if (partialBuffer != null)
            {
                PartialFlush(true);
                partialBuffer = null;
            }

            if (oldPackets)
            {
                hdr |= ((int) tag) << 2;

                if (partial)
                {
                    this.WriteByte((byte)(hdr | 0x03));
                }
                else
                {
                    if (bodyLen <= 0xff)
                    {
                        this.WriteByte((byte) hdr);
                        this.WriteByte((byte)bodyLen);
                    }
                    else if (bodyLen <= 0xffff)
                    {
                        this.WriteByte((byte)(hdr | 0x01));
                        this.WriteByte((byte)(bodyLen >> 8));
                        this.WriteByte((byte)(bodyLen));
                    }
                    else
                    {
                        this.WriteByte((byte)(hdr | 0x02));
                        this.WriteByte((byte)(bodyLen >> 24));
                        this.WriteByte((byte)(bodyLen >> 16));
                        this.WriteByte((byte)(bodyLen >> 8));
                        this.WriteByte((byte)bodyLen);
                    }
                }
            }
            else
            {
                hdr |= 0x40 | (int) tag;
                this.WriteByte((byte) hdr);

                if (partial)
                {
                    partialOffset = 0;
                }
                else
                {
                    this.WriteNewPacketLength(bodyLen);
                }
            }
        }

        private void PartialFlush(
            bool isLast)
        {
            if (isLast)
            {
                WriteNewPacketLength(partialOffset);
                outStr.Write(partialBuffer, 0, partialOffset);
            }
            else
            {
                outStr.WriteByte((byte)(0xE0 | partialPower));
                outStr.Write(partialBuffer, 0, partialBufferLength);
            }

            partialOffset = 0;
        }

		private void WritePartial(
            byte b)
        {
            if (partialOffset == partialBufferLength)
            {
                PartialFlush(false);
            }

			partialBuffer[partialOffset++] = b;
        }

		private void WritePartial(
            byte[]	buffer,
            int		off,
            int		len)
        {
            if (partialOffset == partialBufferLength)
            {
                PartialFlush(false);
            }

            if (len <= (partialBufferLength - partialOffset))
            {
                Array.Copy(buffer, off, partialBuffer, partialOffset, len);
                partialOffset += len;
            }
            else
            {
                int diff = partialBufferLength - partialOffset;
                Array.Copy(buffer, off, partialBuffer, partialOffset, diff);
                off += diff;
                len -= diff;
                PartialFlush(false);
                while (len > partialBufferLength)
                {
                    Array.Copy(buffer, off, partialBuffer, 0, partialBufferLength);
                    off += partialBufferLength;
                    len -= partialBufferLength;
                    PartialFlush(false);
                }
                Array.Copy(buffer, off, partialBuffer, 0, len);
                partialOffset += len;
            }
        }
        public override void WriteByte(
			byte value)
        {
            if (partialBuffer != null)
            {
                WritePartial(value);
            }
            else
            {
                outStr.WriteByte(value);
            }
        }
        public override void Write(
            byte[]	buffer,
            int		offset,
            int		count)
        {
            if (partialBuffer != null)
            {
                WritePartial(buffer, offset, count);
            }
            else
            {
                outStr.Write(buffer, offset, count);
            }
        }

		// Additional helper methods to write primitive types
		internal virtual void WriteShort(
			short n)
		{
			this.Write(
				(byte)(n >> 8),
				(byte)n);
		}
		internal virtual void WriteInt(
			int n)
		{
			this.Write(
				(byte)(n >> 24),
				(byte)(n >> 16),
				(byte)(n >> 8),
				(byte)n);
		}
		internal virtual void WriteLong(
			long n)
		{
			this.Write(
				(byte)(n >> 56),
				(byte)(n >> 48),
				(byte)(n >> 40),
				(byte)(n >> 32),
				(byte)(n >> 24),
				(byte)(n >> 16),
				(byte)(n >> 8),
				(byte)n);
		}

		public void WritePacket(
            ContainedPacket p)
        {
            p.Encode(this);
        }

        internal void WritePacket(
            PacketTag	tag,
            byte[]		body,
            bool		oldFormat)
        {
            this.WriteHeader(tag, oldFormat, false, body.Length);
            this.Write(body);
        }

		public void WriteObject(
            BcpgObject bcpgObject)
        {
            bcpgObject.Encode(this);
        }

		public void WriteObjects(
			params BcpgObject[] v)
		{
			foreach (BcpgObject o in v)
			{
				o.Encode(this);
			}
		}

		/// <summary>Flush the underlying stream.</summary>
        public override void Flush()
        {
            outStr.Flush();
        }

		/// <summary>Finish writing out the current packet without closing the underlying stream.</summary>
        public void Finish()
        {
            if (partialBuffer != null)
            {
                PartialFlush(true);
                partialBuffer = null;
            }
        }

<<<<<<< HEAD
	    protected override void Dispose(bool disposing)
	    {
	        if (disposing)
	        {
                this.Finish();
                outStr.Flush();                
                outStr.Dispose();
	        }
	       base.Dispose(disposing);
	    }
=======
#if PORTABLE
        protected override void Dispose(bool disposing)
        {
            if (disposing)
            {
			    this.Finish();
			    outStr.Flush();
                Platform.Dispose(outStr);
            }
            base.Dispose(disposing);
        }
#else
        public override void Close()
        {
			this.Finish();
			outStr.Flush();
            Platform.Dispose(outStr);
			base.Close();
        }
#endif
>>>>>>> fd8f3ea2
    }
}<|MERGE_RESOLUTION|>--- conflicted
+++ resolved
@@ -380,18 +380,6 @@
             }
         }
 
-<<<<<<< HEAD
-	    protected override void Dispose(bool disposing)
-	    {
-	        if (disposing)
-	        {
-                this.Finish();
-                outStr.Flush();                
-                outStr.Dispose();
-	        }
-	       base.Dispose(disposing);
-	    }
-=======
 #if PORTABLE
         protected override void Dispose(bool disposing)
         {
@@ -412,6 +400,5 @@
 			base.Close();
         }
 #endif
->>>>>>> fd8f3ea2
     }
 }