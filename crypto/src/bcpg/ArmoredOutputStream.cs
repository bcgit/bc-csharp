--- conflicted
+++ resolved
@@ -283,14 +283,8 @@
          * <b>Note</b>: Close() does not close the underlying stream. So it is possible to write
          * multiple objects using armoring to a single stream.
          */
-<<<<<<< HEAD
-        protected override void Dispose(bool disposing)
-        {
-            if (disposing)
-=======
 #if PORTABLE
         protected override void Dispose(bool disposing)
->>>>>>> fd8f3ea2
         {
             if (disposing)
             {
@@ -319,13 +313,6 @@
         }
 #endif
 
-<<<<<<< HEAD
-                type = null;
-                start = true;
-                }
-            }
-            base.Dispose(disposing);
-=======
         private void DoClose()
         {
             if (bufPtr > 0)
@@ -350,7 +337,6 @@
             DoWrite(nl);
 
             outStream.Flush();
->>>>>>> fd8f3ea2
         }
 
         private void WriteHeaderEntry(
