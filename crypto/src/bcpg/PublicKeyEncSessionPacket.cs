--- conflicted
+++ resolved
@@ -107,11 +107,7 @@
                 pOut.Write(data[i]);
             }
 
-<<<<<<< HEAD
-            pOut.Dispose();
-=======
             Platform.Dispose(pOut);
->>>>>>> fd8f3ea2
 
             bcpgOut.WritePacket(PacketTag.PublicKeyEncryptedSession , bOut.ToArray(), true);
 		}
