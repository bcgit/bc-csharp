--- conflicted
+++ resolved
@@ -120,23 +120,10 @@
             }
         }
 
-<<<<<<< HEAD
-        public static void Main(
-            string[] args)
-        {
-            RunTest(new InputStreamTest());
-        }
-
-        [Test]
-        public void TestFunction()
-        {
-            string resultText = Perform().ToString();
-=======
 		[Test]
 		public void TestFunction()
 		{
 			string resultText = Perform().ToString();
->>>>>>> 1275296e
 
             Assert.AreEqual(Name + ": Okay", resultText);
         }
