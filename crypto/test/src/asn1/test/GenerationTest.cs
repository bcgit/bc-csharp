--- conflicted
+++ resolved
@@ -53,13 +53,8 @@
         private void TbsV1CertGenerate()
         {
 			V1TbsCertificateGenerator gen = new V1TbsCertificateGenerator();
-<<<<<<< HEAD
-            DateTime startDate = new DateTime(1970, 1, 1, 0, 0, 1, DateTimeKind.Utc);
-            DateTime endDate = new DateTime(1970, 1, 1, 0, 0, 12, DateTimeKind.Utc);
-=======
             DateTime startDate = MakeUtcDateTime(1970, 1, 1, 0, 0, 1);
             DateTime endDate = MakeUtcDateTime(1970, 1, 1, 0, 0, 12);
->>>>>>> fd8f3ea2
 
             gen.SetSerialNumber(new DerInteger(1));
 
@@ -111,13 +106,8 @@
 		private void TbsV3CertGenerate()
         {
 			V3TbsCertificateGenerator gen = new V3TbsCertificateGenerator();
-<<<<<<< HEAD
-            DateTime startDate = new DateTime(1970, 1, 1, 0, 0, 1, DateTimeKind.Utc);
-            DateTime endDate = new DateTime(1970, 1, 1, 0, 0, 2, DateTimeKind.Utc);
-=======
             DateTime startDate = MakeUtcDateTime(1970, 1, 1, 0, 0, 1);
             DateTime endDate = MakeUtcDateTime(1970, 1, 1, 0, 0, 2);
->>>>>>> fd8f3ea2
 
 			gen.SetSerialNumber(new DerInteger(2));
 
@@ -176,13 +166,8 @@
 		private void TbsV3CertGenWithNullSubject()
 		{
 			V3TbsCertificateGenerator gen = new V3TbsCertificateGenerator();
-<<<<<<< HEAD
-            DateTime startDate = new DateTime(1970, 1, 1, 0, 0, 1, DateTimeKind.Utc);
-            DateTime endDate = new DateTime(1970, 1, 1, 0, 0, 2, DateTimeKind.Utc);
-=======
             DateTime startDate = MakeUtcDateTime(1970, 1, 1, 0, 0, 1);
             DateTime endDate = MakeUtcDateTime(1970, 1, 1, 0, 0, 2);
->>>>>>> fd8f3ea2
 
 			gen.SetSerialNumber(new DerInteger(2));
 
@@ -258,19 +243,11 @@
 
             gen.SetIssuer(new X509Name("CN=AU,O=Bouncy Castle"));
 
-<<<<<<< HEAD
-            gen.AddCrlEntry(new DerInteger(1), new Time(new DateTime(1970, 1, 1, 0, 0, 1, DateTimeKind.Utc)), ReasonFlags.AACompromise);
-
-            gen.SetNextUpdate(new Time(new DateTime(1970, 1, 1, 0, 0, 2, DateTimeKind.Utc)));
-
-            gen.SetThisUpdate(new Time(new DateTime(1970, 1, 1, 0, 0, 0, 500, DateTimeKind.Utc)));
-=======
             gen.AddCrlEntry(new DerInteger(1), new Time(MakeUtcDateTime(1970, 1, 1, 0, 0, 1)), ReasonFlags.AACompromise);
 
             gen.SetNextUpdate(new Time(MakeUtcDateTime(1970, 1, 1, 0, 0, 2)));
 
             gen.SetThisUpdate(new Time(MakeUtcDateTime(1970, 1, 1, 0, 0, 0, 500)));
->>>>>>> fd8f3ea2
 
             gen.SetSignature(new AlgorithmIdentifier(PkcsObjectIdentifiers.Sha1WithRsaEncryption, DerNull.Instance));
 
