--- conflicted
+++ resolved
@@ -49,11 +49,7 @@
             }
             catch (ArgumentException e)
             {
-<<<<<<< HEAD
-                IsTrue("wrong exc 1", e.Message.StartsWith("malformed integer"));
-=======
                 IsTrue("wrong exc 1: " + e.Message, e.Message.StartsWith("malformed integer"));
->>>>>>> 1275296e
             }
 
             try
