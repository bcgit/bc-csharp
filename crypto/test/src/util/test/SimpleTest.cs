using System;
using System.Collections;
using System.IO;
using System.Reflection;
using System.Text;

using Org.BouncyCastle.Utilities;

namespace Org.BouncyCastle.Utilities.Test
{
    public abstract class SimpleTest
        : ITest
    {
		public abstract string Name
		{
			get;
		}

		private ITestResult Success()
        {
            return SimpleTestResult.Successful(this, "Okay");
        }

        internal void Fail(
            string message)
        {
            throw new TestFailedException(SimpleTestResult.Failed(this, message));
        }

        internal void Fail(
            string		message,
            Exception	throwable)
        {
            throw new TestFailedException(SimpleTestResult.Failed(this, message, throwable));
        }

		internal void Fail(
            string message,
            object expected,
            object found)
        {
            throw new TestFailedException(SimpleTestResult.Failed(this, message, expected, found));
        }

		internal bool AreEqual(
            byte[] a,
            byte[] b)
        {
			return Arrays.AreEqual(a, b);
		}

		public virtual ITestResult Perform()
        {
            try
            {
                PerformTest();

				return Success();
            }
            catch (TestFailedException e)
            {
                return e.GetResult();
            }
            catch (Exception e)
            {
                return SimpleTestResult.Failed(this, "Exception: " +  e, e);
            }
        }

		internal static void RunTest(
            ITest test)
        {
            RunTest(test, Console.Out);
        }

		internal static void RunTest(
            ITest		test,
            TextWriter	outStream)
        {
            ITestResult result = test.Perform();

			outStream.WriteLine(result.ToString());
            if (result.GetException() != null)
            {
                outStream.WriteLine(result.GetException().StackTrace);
            }
        }

		internal static Stream GetTestDataAsStream(
			string name)
		{
			string fullName = GetFullName(name);

			return Assembly.GetExecutingAssembly().GetManifestResourceStream(fullName);
		}

		internal static string[] GetTestDataEntries(
			string prefix)
		{
			string fullPrefix = GetFullName(prefix);

			ArrayList result = new ArrayList();
			string[] fullNames = Assembly.GetExecutingAssembly().GetManifestResourceNames();
			foreach (string fullName in fullNames)
			{
				if (fullName.StartsWith(fullPrefix))
				{
					string name = GetShortName(fullName);
					result.Add(name);
				}
			}
			return (string[])result.ToArray(typeof(String));
		}

		private static string GetFullName(
			string name)
		{
#if PORTABLE
			return "crypto.tests." + name;
#else
<<<<<<< HEAD
			return "crypto.tests." + name;
=======
            return "crypto.test.data." + name;
>>>>>>> eafa3ffb
#endif
		}

		private static string GetShortName(
			string fullName)
		{
#if PORTABLE
			return fullName.Substring("crypto.tests.".Length);
#else
<<<<<<< HEAD
			return fullName.Substring("crypto.tests.".Length);
=======
            return fullName.Substring("crypto.test.data.".Length);
>>>>>>> eafa3ffb
#endif
		}

#if NETCF_1_0 || NETCF_2_0
		private static string GetNewLine()
		{
			MemoryStream buf = new MemoryStream();
			StreamWriter w = new StreamWriter(buf, Encoding.ASCII);
			w.WriteLine();
			w.Close();
			byte[] bs = buf.ToArray();
			return Encoding.ASCII.GetString(bs, 0, bs.Length);
		}

		internal static string GetEnvironmentVariable(
			string variable)
		{
			return null;
		}
#else
		private static string GetNewLine()
		{
			return Environment.NewLine;
		}
#endif

		internal static readonly string NewLine = GetNewLine();

		public abstract void PerformTest();

        public static DateTime MakeUtcDateTime(int year, int month, int day, int hour, int minute, int second)
        {
#if PORTABLE
            return new DateTime(year, month, day, hour, minute, second, DateTimeKind.Utc);
#else
            return new DateTime(year, month, day, hour, minute, second);
#endif
        }

        public static DateTime MakeUtcDateTime(int year, int month, int day, int hour, int minute, int second, int millisecond)
        {
#if PORTABLE
            return new DateTime(year, month, day, hour, minute, second, millisecond, DateTimeKind.Utc);
#else
            return new DateTime(year, month, day, hour, minute, second, millisecond);
#endif
        }
    }
}<|MERGE_RESOLUTION|>--- conflicted
+++ resolved
@@ -118,11 +118,7 @@
 #if PORTABLE
 			return "crypto.tests." + name;
 #else
-<<<<<<< HEAD
-			return "crypto.tests." + name;
-=======
             return "crypto.test.data." + name;
->>>>>>> eafa3ffb
 #endif
 		}
 
@@ -132,11 +128,7 @@
 #if PORTABLE
 			return fullName.Substring("crypto.tests.".Length);
 #else
-<<<<<<< HEAD
-			return fullName.Substring("crypto.tests.".Length);
-=======
             return fullName.Substring("crypto.test.data.".Length);
->>>>>>> eafa3ffb
 #endif
 		}
 
