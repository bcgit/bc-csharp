--- conflicted
+++ resolved
@@ -14,13 +14,6 @@
 		{
 		}
 
-<<<<<<< HEAD
-        //public override void Close()
-        //{
-        //    throw new Exception("Close() called on UncloseableStream");
-        //}
-	}
-=======
 #if PORTABLE
         protected override void Dispose(bool disposing)
         {
@@ -38,5 +31,4 @@
 		}
 #endif
     }
->>>>>>> fd8f3ea2
 }