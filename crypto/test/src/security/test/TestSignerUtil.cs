using System;

using NUnit.Framework;

using Org.BouncyCastle.Asn1.CryptoPro;
using Org.BouncyCastle.Math;
using Org.BouncyCastle.Math.EC;
using Org.BouncyCastle.Crypto;
using Org.BouncyCastle.Crypto.Generators;
using Org.BouncyCastle.Crypto.Parameters;
using Org.BouncyCastle.Utilities.Encoders;

namespace Org.BouncyCastle.Security.Tests
{
    [TestFixture]
    public class TestSignerUtilities
    {
        [Test]
        public void TestAlgorithms()
        {
            SecureRandom RANDOM = new SecureRandom();

            //
            // RSA parameters
            //
            BigInteger rsaMod = new BigInteger("a7295693155b1813bb84877fb45343556e0568043de5910872a3a518cc11e23e2db74eaf4545068c4e3d258a2718fbacdcc3eafa457695b957e88fbf110aed049a992d9c430232d02f3529c67a3419935ea9b569f85b1bcd37de6b899cd62697e843130ff0529d09c97d813cb15f293751ff56f943fbdabb63971cc7f4f6d5bff1594416b1f5907bde5a84a44f9802ef29b43bda1960f948f8afb8766c1ab80d32eec88ed66d0b65aebe44a6d0b3c5e0ab051aaa1b912fbcc17b8e751ddecc5365b6db6dab0020c3057db4013a51213a5798a3aab67985b0f4d88627a54a0f3f0285fbcb4afdfeb65cb153af66825656d43238b75503231500753f4e421e3c57", 16);
            BigInteger rsaPubExp = new BigInteger("10001", 16);

            BigInteger rsaPrivExp = new BigInteger("65dad56ac7df7abb434e4cb5eeadb16093aa6da7f0033aad3815289b04757d32bfee6ade7749c8e4a323b5050a2fb9e2a99e23469e1ed4ba5bab54336af20a5bfccb8b3424cc6923db2ffca5787ed87aa87aa614cd04cedaebc8f623a2d2063017910f436dff18bb06f01758610787f8b258f0a8efd8bd7de30007c47b2a1031696c7d6523bc191d4d918927a7e0b09584ed205bd2ff4fc4382678df82353f7532b3bbb81d69e3f39070aed3fb64fce032a089e8e64955afa5213a6eb241231bd98d702fba725a9b205952fda186412d9e0d9344d2998c455ad8c2bae85ee672751466d5288304032b5b7e02f7e558c7af82c7fbf58eea0bb4ef0f001e6cd0a9", 16);
            BigInteger rsaPrivP = new BigInteger("d4fd9ac3474fb83aaf832470643609659e511b322632b239b688f3cd2aad87527d6cf652fb9c9ca67940e84789444f2e99b0cb0cfabbd4de95396106c865f38e2fb7b82b231260a94df0e01756bf73ce0386868d9c41645560a81af2f53c18e4f7cdf3d51d80267372e6e0216afbf67f655c9450769cca494e4f6631b239ce1b", 16);
            BigInteger rsaPrivQ = new BigInteger("c8eaa0e2a1b3a4412a702bccda93f4d150da60d736c99c7c566fdea4dd1b401cbc0d8c063daaf0b579953d36343aa18b33dbf8b9eae94452490cc905245f8f7b9e29b1a288bc66731a29e1dd1a45c9fd7f8238ff727adc49fff73991d0dc096206b9d3a08f61e7462e2b804d78cb8c5eccdb9b7fbd2ad6a8fea46c1053e1be75", 16);
            BigInteger rsaPrivDP = new BigInteger("10edcb544421c0f9e123624d1099feeb35c72a8b34e008ac6fa6b90210a7543f293af4e5299c8c12eb464e70092805c7256e18e5823455ba0f504d36f5ccacac1b7cd5c58ff710f9c3f92646949d88fdd1e7ea5fed1081820bb9b0d2a8cd4b093fecfdb96dabd6e28c3a6f8c186dc86cddc89afd3e403e0fcf8a9e0bcb27af0b", 16);
            BigInteger rsaPrivDQ = new BigInteger("97fc25484b5a415eaa63c03e6efa8dafe9a1c8b004d9ee6e80548fefd6f2ce44ee5cb117e77e70285798f57d137566ce8ea4503b13e0f1b5ed5ca6942537c4aa96b2a395782a4cb5b58d0936e0b0fa63b1192954d39ced176d71ef32c6f42c84e2e19f9d4dd999c2151b032b97bd22aa73fd8c5bcd15a2dca4046d5acc997021", 16);
            BigInteger rsaPrivQinv = new BigInteger("4bb8064e1eff7e9efc3c4578fcedb59ca4aef0993a8312dfdcb1b3decf458aa6650d3d0866f143cbf0d3825e9381181170a0a1651eefcd7def786b8eb356555d9fa07c85b5f5cbdd74382f1129b5e36b4166b6cc9157923699708648212c484958351fdc9cf14f218dbe7fbf7cbd93a209a4681fe23ceb44bab67d66f45d1c9d", 16);

            RsaKeyParameters rsaPublic = new RsaKeyParameters(false, rsaMod, rsaPubExp);
            RsaPrivateCrtKeyParameters rsaPrivate = new RsaPrivateCrtKeyParameters(
                rsaMod, rsaPubExp, rsaPrivExp, rsaPrivP, rsaPrivQ, rsaPrivDP, rsaPrivDQ, rsaPrivQinv);

            //
            // ECDSA parameters
            //
            BigInteger ECParraGX = new BigInteger(Base64.Decode("D/qWPNyogWzMM7hkK+35BcPTWFc9Pyf7vTs8uaqv"));
            BigInteger ECParraGY = new BigInteger(Base64.Decode("AhQXGxb1olGRv6s1LPRfuatMF+cx3ZTGgzSE/Q5R"));
            BigInteger ECParraH = new BigInteger(Base64.Decode("AQ=="));
            BigInteger ECParraN = new BigInteger(Base64.Decode("f///////////////f///nl6an12QcfvRUiaIkJ0L"));
            BigInteger ECPubQX = new BigInteger(Base64.Decode("HWWi17Yb+Bm3PYr/DMjLOYNFhyOwX1QY7ZvqqM+l"));
            BigInteger ECPubQY = new BigInteger(Base64.Decode("JrlJfxu3WGhqwtL/55BOs/wsUeiDFsvXcGhB8DGx"));
            BigInteger ECPrivD = new BigInteger(Base64.Decode("GYQmd/NF1B+He1iMkWt3by2Az6Eu07t0ynJ4YCAo"));

            FpCurve curve = new FpCurve(
                new BigInteger("883423532389192164791648750360308885314476597252960362792450860609699839"), // q
                new BigInteger("7fffffffffffffffffffffff7fffffffffff8000000000007ffffffffffc", 16), // a
                new BigInteger("6b016c3bdcf18941d0d654921475ca71a9db2fb27d1d37796185c2942c0a", 16), // b
                ECParraN, ECParraH);

            ECDomainParameters ecDomain = new ECDomainParameters(
                curve,
                curve.ValidatePoint(ECParraGX, ECParraGY),
                ECParraN, ECParraH);

            ECPublicKeyParameters ecPub = new ECPublicKeyParameters(
                curve.ValidatePoint(ECPubQX, ECPubQY),
                ecDomain);

            ECPrivateKeyParameters ecPriv = new ECPrivateKeyParameters(ECPrivD, ecDomain);

            //
            // DSA parameters
            //
            BigInteger DSAParaG = new BigInteger(Base64.Decode("AL0fxOTq10OHFbCf8YldyGembqEu08EDVzxyLL29Zn/t4It661YNol1rnhPIs+cirw+yf9zeCe+KL1IbZ/qIMZM="));
            BigInteger DSAParaP = new BigInteger(Base64.Decode("AM2b/UeQA+ovv3dL05wlDHEKJ+qhnJBsRT5OB9WuyRC830G79y0R8wuq8jyIYWCYcTn1TeqVPWqiTv6oAoiEeOs="));
            BigInteger DSAParaQ = new BigInteger(Base64.Decode("AIlJT7mcKL6SUBMmvm24zX1EvjNx"));
            BigInteger DSAPublicY = new BigInteger(Base64.Decode("TtWy2GuT9yGBWOHi1/EpCDa/bWJCk2+yAdr56rAcqP0eHGkMnA9s9GJD2nGU8sFjNHm55swpn6JQb8q0agrCfw=="));
            BigInteger DsaPrivateX = new BigInteger(Base64.Decode("MMpBAxNlv7eYfxLTZ2BItJeD31A="));

            DsaParameters para = new DsaParameters(DSAParaP, DSAParaQ, DSAParaG);
            DsaPrivateKeyParameters dsaPriv = new DsaPrivateKeyParameters(DsaPrivateX, para);
            DsaPublicKeyParameters dsaPub = new DsaPublicKeyParameters(DSAPublicY, para);

            //
            // ECGOST3410 parameters
            //
            IAsymmetricCipherKeyPairGenerator ecGostKpg = GeneratorUtilities.GetKeyPairGenerator("ECGOST3410");
            ecGostKpg.Init(
                new ECKeyGenerationParameters(
                    CryptoProObjectIdentifiers.GostR3410x2001CryptoProA,
                    RANDOM));

            AsymmetricCipherKeyPair ecGostPair = ecGostKpg.GenerateKeyPair();

            IAsymmetricCipherKeyPairGenerator ed25519Kpg = GeneratorUtilities.GetKeyPairGenerator("Ed25519");
            ed25519Kpg.Init(new Ed25519KeyGenerationParameters(RANDOM));
            AsymmetricCipherKeyPair ed25519Pair = ed25519Kpg.GenerateKeyPair();

            IAsymmetricCipherKeyPairGenerator ed448Kpg = GeneratorUtilities.GetKeyPairGenerator("Ed448");
            ed448Kpg.Init(new Ed448KeyGenerationParameters(RANDOM));
            AsymmetricCipherKeyPair ed448Pair = ed448Kpg.GenerateKeyPair();

            //
            // GOST3410 parameters
            //
            IAsymmetricCipherKeyPairGenerator gostKpg = GeneratorUtilities.GetKeyPairGenerator("GOST3410");
            gostKpg.Init(new Gost3410KeyGenerationParameters(RANDOM, CryptoProObjectIdentifiers.GostR3410x94CryptoProA));
            AsymmetricCipherKeyPair gostPair = gostKpg.GenerateKeyPair();

            //
            // SM2 parameters
            //
            BigInteger SM2_ECC_P = new BigInteger("8542D69E4C044F18E8B92435BF6FF7DE457283915C45517D722EDB8B08F1DFC3", 16);
            BigInteger SM2_ECC_A = new BigInteger("787968B4FA32C3FD2417842E73BBFEFF2F3C848B6831D7E0EC65228B3937E498", 16);
            BigInteger SM2_ECC_B = new BigInteger("63E4C6D3B23B0C849CF84241484BFE48F61D59A5B16BA06E6E12D1DA27C5249A", 16);
            BigInteger SM2_ECC_N = new BigInteger("8542D69E4C044F18E8B92435BF6FF7DD297720630485628D5AE74EE7C32E79B7", 16);
            BigInteger SM2_ECC_H = BigInteger.One;
            BigInteger SM2_ECC_GX = new BigInteger("421DEBD61B62EAB6746434EBC3CC315E32220B3BADD50BDC4C4E6C147FEDD43D", 16);
            BigInteger SM2_ECC_GY = new BigInteger("0680512BCBB42C07D47349D2153B70C4E5D7FDFCBFA36EA1A85841B9E46E09A2", 16);

            ECCurve sm2Curve = new FpCurve(SM2_ECC_P, SM2_ECC_A, SM2_ECC_B, SM2_ECC_N, SM2_ECC_H);
            ECPoint sm2G = sm2Curve.CreatePoint(SM2_ECC_GX, SM2_ECC_GY);
            ECDomainParameters sm2Domain = new ECDomainParameters(sm2Curve, sm2G, SM2_ECC_N, SM2_ECC_H);

            ECKeyPairGenerator sm2Kpg = new ECKeyPairGenerator();
            sm2Kpg.Init(new ECKeyGenerationParameters(sm2Domain, RANDOM));
            AsymmetricCipherKeyPair sm2Pair = sm2Kpg.GenerateKeyPair();


            //
            // signer loop
            //
            byte[] shortMsg = new byte[] { 1, 4, 5, 6, 8, 8, 4, 2, 1, 3 };
            byte[] longMsg = new byte[100];
            RANDOM.NextBytes(longMsg);

            foreach (string algorithm in SignerUtilities.Algorithms)
            {
                ISigner signer = SignerUtilities.GetSigner(algorithm);

                string upper = algorithm.ToUpperInvariant();
<<<<<<< HEAD
=======

>>>>>>> 1275296e
                int withPos = upper.LastIndexOf("WITH");

                string cipherName = withPos < 0
                    ?	upper
                    :	upper.Substring(withPos + "WITH".Length);

                ICipherParameters signParams = null, verifyParams = null;

                if (cipherName == "RSA" || cipherName == "RSAANDMGF1")
                {
                    signParams = rsaPrivate;
                    verifyParams = rsaPublic;
                }
                else if (cipherName == "ECDSA"
                    || cipherName == "CVC-ECDSA"
                    || cipherName == "PLAIN-ECDSA")
                {
                    signParams = ecPriv;
                    verifyParams = ecPub;
                }
                else if (cipherName == "DSA")
                {
                    signParams = dsaPriv;
                    verifyParams = dsaPub;
                }
                else if (cipherName == "ECGOST3410")
                {
                    signParams = ecGostPair.Private;
                    verifyParams = ecGostPair.Public;
                }
                else if (cipherName == "ED25519")
                {
                    signParams = ed25519Pair.Private;
                    verifyParams = ed25519Pair.Public;
                }
                else if (cipherName == "ED448")
                {
                    signParams = ed448Pair.Private;
                    verifyParams = ed448Pair.Public;
                }
                else if (cipherName == "GOST3410")
                {
                    signParams = gostPair.Private;
                    verifyParams = gostPair.Public;
                }
                else if (cipherName == "SM2")
                {
                    signParams = sm2Pair.Private;
                    verifyParams = sm2Pair.Public;
                }
                else
                {
                    Assert.Fail("Unknown algorithm encountered: " + cipherName);
                }

                signer.Init(true, signParams);
                foreach (byte b in shortMsg)
                {
                    signer.Update(b);
                }
                signer.BlockUpdate(longMsg, 0, longMsg.Length);
                byte[] sig = signer.GenerateSignature();

                signer.Init(false, verifyParams);
                foreach (byte b in shortMsg)
                {
                    signer.Update(b);
                }
                signer.BlockUpdate(longMsg, 0, longMsg.Length);

                Assert.IsTrue(signer.VerifySignature(sig), cipherName + " signer " + algorithm + " failed.");
            }
        }
    }
}<|MERGE_RESOLUTION|>--- conflicted
+++ resolved
@@ -136,10 +136,7 @@
                 ISigner signer = SignerUtilities.GetSigner(algorithm);
 
                 string upper = algorithm.ToUpperInvariant();
-<<<<<<< HEAD
-=======
-
->>>>>>> 1275296e
+
                 int withPos = upper.LastIndexOf("WITH");
 
                 string cipherName = withPos < 0
