--- conflicted
+++ resolved
@@ -467,16 +467,12 @@
 
             SecureRandom rand = new FixedSecureRandom();
 
-<<<<<<< HEAD
-            string[] parts = algorithm.ToUpperInvariant().Split('/');
-=======
 #if PORTABLE
             string upper = algorithm.ToUpperInvariant();
 #else
             string upper = algorithm.ToUpper(CultureInfo.InvariantCulture);
 #endif
             string[] parts = upper.Split('/');
->>>>>>> 1275296e
             string baseAlgorithm = parts[0];
             string mode = parts.Length > 1 ? parts[1] : null;
 
@@ -508,16 +504,12 @@
                 inCipher = CipherUtilities.GetCipher(algorithm);
                 outCipher = CipherUtilities.GetCipher(algorithm);
 
-<<<<<<< HEAD
-                if (!inCipher.AlgorithmName.ToUpperInvariant().StartsWith(baseAlgorithm))
-=======
 #if PORTABLE
                 upper = inCipher.AlgorithmName.ToUpperInvariant();
 #else
                 upper = inCipher.AlgorithmName.ToUpper(CultureInfo.InvariantCulture);
 #endif
                 if (!upper.StartsWith(baseAlgorithm))
->>>>>>> 1275296e
                 {
                     Fail("wrong cipher returned!");
                 }
