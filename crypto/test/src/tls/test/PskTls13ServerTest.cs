--- conflicted
+++ resolved
@@ -13,11 +13,7 @@
     [TestFixture]
     public class PskTls13ServerTest
     {
-<<<<<<< HEAD
-        [Test, Ignore("Skipped")]
-=======
         [Test, Explicit]
->>>>>>> 1275296e
         public void TestConnection()
         {
             int port = 5556;
