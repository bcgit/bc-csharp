--- conflicted
+++ resolved
@@ -12,11 +12,7 @@
     [TestFixture]
     public class PskTls13ClientTest
     {
-<<<<<<< HEAD
-        [Test, Ignore("Skipped")]
-=======
         [Test, Explicit]
->>>>>>> 1275296e
         public void TestConnection()
         {
             string host = "localhost";
