--- conflicted
+++ resolved
@@ -145,13 +145,8 @@
                 if (!isShutdown)
                 {
                     isShutdown = true;
-<<<<<<< HEAD
-                    serverThread.Interrupt();                    
-                    serverThread.Join(100);
-=======
                     //serverThread.Interrupt();
                     serverThread.Join();
->>>>>>> 42f93360
                 }
             }
         }
