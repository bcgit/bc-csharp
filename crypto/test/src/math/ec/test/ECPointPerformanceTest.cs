--- conflicted
+++ resolved
@@ -170,11 +170,7 @@
             return (totalRate - minRate - maxRate) / (NUM_ROUNDS - 2);
         }
 
-<<<<<<< HEAD
-        [Test, Ignore("Perf")]
-=======
         [Test, Explicit]
->>>>>>> 1275296e
         public void TestMultiply()
         {
             var names = new List<string>();
